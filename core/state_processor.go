// Copyright 2015 The go-ethereum Authors
// This file is part of the go-ethereum library.
//
// The go-ethereum library is free software: you can redistribute it and/or modify
// it under the terms of the GNU Lesser General Public License as published by
// the Free Software Foundation, either version 3 of the License, or
// (at your option) any later version.
//
// The go-ethereum library is distributed in the hope that it will be useful,
// but WITHOUT ANY WARRANTY; without even the implied warranty of
// MERCHANTABILITY or FITNESS FOR A PARTICULAR PURPOSE. See the
// GNU Lesser General Public License for more details.
//
// You should have received a copy of the GNU Lesser General Public License
// along with the go-ethereum library. If not, see <http://www.gnu.org/licenses/>.

package core

import (
	"errors"
	"fmt"
	"math/big"

	"github.com/ethereum/go-ethereum/common"
	"github.com/ethereum/go-ethereum/consensus"
	"github.com/ethereum/go-ethereum/consensus/misc"
<<<<<<< HEAD
=======
	"github.com/ethereum/go-ethereum/core/state"
	"github.com/ethereum/go-ethereum/core/tracing"
>>>>>>> f596461a
	"github.com/ethereum/go-ethereum/core/types"
	"github.com/ethereum/go-ethereum/core/vm"
	"github.com/ethereum/go-ethereum/crypto"
	"github.com/ethereum/go-ethereum/params"
)

// StateProcessor is a basic Processor, which takes care of transitioning
// state from one point to another.
//
// StateProcessor implements Processor.
type StateProcessor struct {
	config *params.ChainConfig // Chain configuration options
	bc     *BlockChain         // Canonical block chain
	engine consensus.Engine    // Consensus engine used for block rewards
}

// NewStateProcessor initialises a new StateProcessor.
func NewStateProcessor(config *params.ChainConfig, bc *BlockChain, engine consensus.Engine) *StateProcessor {
	return &StateProcessor{
		config: config,
		bc:     bc,
		engine: engine,
	}
}

// Process processes the state changes according to the Ethereum rules by running
// the transaction messages using the statedb and applying any rewards to both
// the processor (coinbase) and any included uncles.
//
// Process returns the receipts and logs accumulated during the process and
// returns the amount of gas that was used in the process. If any of the
// transactions failed to execute due to insufficient gas it will return an error.
func (p *StateProcessor) Process(block *types.Block, statedb vm.StateDB, cfg vm.Config) (types.Receipts, []*types.Log, uint64, error) {
	var (
		receipts    types.Receipts
		usedGas     = new(uint64)
		header      = block.Header()
		blockHash   = block.Hash()
		blockNumber = block.Number()
		allLogs     []*types.Log
		gp          = new(GasPool).AddGas(block.GasLimit())
	)

	// Mutate the block and state according to any hard-fork specs
	if p.config.DAOForkSupport && p.config.DAOForkBlock != nil && p.config.DAOForkBlock.Cmp(block.Number()) == 0 {
		misc.ApplyDAOHardFork(statedb)
	}
	var (
		context = NewEVMBlockContext(header, p.bc, nil)
		vmenv   = vm.NewEVM(context, vm.TxContext{}, statedb, p.config, cfg)
		signer  = types.MakeSigner(p.config, header.Number, header.Time)
	)
	if beaconRoot := block.BeaconRoot(); beaconRoot != nil {
		ProcessBeaconBlockRoot(*beaconRoot, vmenv, statedb)
	}
	// Iterate over and process the individual transactions
	for i, tx := range block.Transactions() {
		msg, err := TransactionToMessage(tx, signer, header.BaseFee)
		if err != nil {
			return nil, nil, 0, fmt.Errorf("could not apply tx %d [%v]: %w", i, tx.Hash().Hex(), err)
		}
		statedb.SetTxContext(tx.Hash(), i)

		receipt, err := ApplyTransactionWithEVM(msg, p.config, gp, statedb, blockNumber, blockHash, tx, usedGas, vmenv)
		if err != nil {
			return nil, nil, 0, fmt.Errorf("could not apply tx %d [%v]: %w", i, tx.Hash().Hex(), err)
		}
		receipts = append(receipts, receipt)
		allLogs = append(allLogs, receipt.Logs...)
	}
	// Fail if Shanghai not enabled and len(withdrawals) is non-zero.
	withdrawals := block.Withdrawals()
	if len(withdrawals) > 0 && !p.config.IsShanghai(block.Number(), block.Time()) {
		return nil, nil, 0, errors.New("withdrawals before shanghai")
	}
	// Finalize the block, applying any consensus engine specific extras (e.g. block rewards)
	p.engine.Finalize(p.bc, header, statedb, block.Transactions(), block.Uncles(), withdrawals)

	return receipts, allLogs, *usedGas, nil
}

// ApplyTransactionWithEVM attempts to apply a transaction to the given state database
// and uses the input parameters for its environment similar to ApplyTransaction. However,
// this method takes an already created EVM instance as input.
<<<<<<< HEAD
func ApplyTransactionWithEVM(msg *Message, config *params.ChainConfig, gp *GasPool, statedb vm.StateDB, blockNumber *big.Int, blockHash common.Hash, tx *types.Transaction, usedGas *uint64, evm *vm.EVM) (receipt *types.Receipt, err error) {
	if evm.Config.Tracer != nil {
		evm.Config.Tracer.CaptureTxStart(evm, tx, msg.From)
		defer func() {
			evm.Config.Tracer.CaptureTxEnd(receipt, err)
		}()
=======
func ApplyTransactionWithEVM(msg *Message, config *params.ChainConfig, gp *GasPool, statedb *state.StateDB, blockNumber *big.Int, blockHash common.Hash, tx *types.Transaction, usedGas *uint64, evm *vm.EVM) (receipt *types.Receipt, err error) {
	if evm.Config.Tracer != nil && evm.Config.Tracer.OnTxStart != nil {
		evm.Config.Tracer.OnTxStart(&tracing.VMContext{
			ChainConfig: evm.ChainConfig(),
			StateDB:     statedb,
			BlockNumber: evm.Context.BlockNumber,
			Time:        evm.Context.Time,
			Coinbase:    evm.Context.Coinbase,
			Random:      evm.Context.Random,
		}, tx, msg.From)
		if evm.Config.Tracer.OnTxEnd != nil {
			defer func() {
				evm.Config.Tracer.OnTxEnd(receipt, err)
			}()
		}
>>>>>>> f596461a
	}
	// Create a new context to be used in the EVM environment.
	txContext := NewEVMTxContext(msg)
	evm.Reset(txContext, statedb)

	// Apply the transaction to the current state (included in the env).
	result, err := ApplyMessage(evm, msg, gp)
	if err != nil {
		return nil, err
	}

	// Update the state with pending changes.
	var root []byte
	if config.IsByzantium(blockNumber) {
		statedb.Finalise(true)
	} else {
		root = statedb.IntermediateRoot(config.IsEIP158(blockNumber)).Bytes()
	}
	*usedGas += result.UsedGas

	// Create a new receipt for the transaction, storing the intermediate root and gas used
	// by the tx.
	receipt = &types.Receipt{Type: tx.Type(), PostState: root, CumulativeGasUsed: *usedGas}
	if result.Failed() {
		receipt.Status = types.ReceiptStatusFailed
	} else {
		receipt.Status = types.ReceiptStatusSuccessful
	}
	receipt.TxHash = tx.Hash()
	receipt.GasUsed = result.UsedGas

	if tx.Type() == types.BlobTxType {
		receipt.BlobGasUsed = uint64(len(tx.BlobHashes()) * params.BlobTxBlobGasPerBlob)
		receipt.BlobGasPrice = evm.Context.BlobBaseFee
	}

	// If the transaction created a contract, store the creation address in the receipt.
	if msg.To == nil {
		receipt.ContractAddress = crypto.CreateAddress(evm.TxContext.Origin, tx.Nonce())
	}

	// Set the receipt logs and create the bloom filter.
	receipt.Logs = statedb.GetLogs(tx.Hash(), blockNumber.Uint64(), blockHash)
	receipt.Bloom = types.CreateBloom(types.Receipts{receipt})
	receipt.BlockHash = blockHash
	receipt.BlockNumber = blockNumber
	receipt.TransactionIndex = uint(statedb.TxIndex())
	return receipt, err
}

// ApplyTransaction attempts to apply a transaction to the given state database
// and uses the input parameters for its environment. It returns the receipt
// for the transaction, gas used and an error if the transaction failed,
// indicating the block was invalid.
func ApplyTransaction(config *params.ChainConfig, bc ChainContext, author *common.Address, gp *GasPool, statedb vm.StateDB, header *types.Header, tx *types.Transaction, usedGas *uint64, cfg vm.Config) (*types.Receipt, error) {
	msg, err := TransactionToMessage(tx, types.MakeSigner(config, header.Number, header.Time), header.BaseFee)
	if err != nil {
		return nil, err
	}
	// Create a new context to be used in the EVM environment
	blockContext := NewEVMBlockContext(header, bc, author)
	txContext := NewEVMTxContext(msg)
	vmenv := vm.NewEVM(blockContext, txContext, statedb, config, cfg)
	return ApplyTransactionWithEVM(msg, config, gp, statedb, header.Number, header.Hash(), tx, usedGas, vmenv)
}

// ProcessBeaconBlockRoot applies the EIP-4788 system call to the beacon block root
// contract. This method is exported to be used in tests.
<<<<<<< HEAD
func ProcessBeaconBlockRoot(beaconRoot common.Hash, vmenv *vm.EVM, statedb vm.StateDB, logger BlockchainLogger) {
	if logger != nil {
		logger.OnBeaconBlockRootStart(beaconRoot)
		defer func() {
			logger.OnBeaconBlockRootEnd()
		}()
	}
=======
func ProcessBeaconBlockRoot(beaconRoot common.Hash, vmenv *vm.EVM, statedb *state.StateDB) {
>>>>>>> f596461a
	// If EIP-4788 is enabled, we need to invoke the beaconroot storage contract with
	// the new root
	msg := &Message{
		From:      params.SystemAddress,
		GasLimit:  30_000_000,
		GasPrice:  common.Big0,
		GasFeeCap: common.Big0,
		GasTipCap: common.Big0,
		To:        &params.BeaconRootsStorageAddress,
		Data:      beaconRoot[:],
	}
	vmenv.Reset(NewEVMTxContext(msg), statedb)
	statedb.AddAddressToAccessList(params.BeaconRootsStorageAddress)
	_, _, _ = vmenv.Call(vm.AccountRef(msg.From), *msg.To, msg.Data, 30_000_000, common.Big0)
	statedb.Finalise(true)
}<|MERGE_RESOLUTION|>--- conflicted
+++ resolved
@@ -24,11 +24,7 @@
 	"github.com/ethereum/go-ethereum/common"
 	"github.com/ethereum/go-ethereum/consensus"
 	"github.com/ethereum/go-ethereum/consensus/misc"
-<<<<<<< HEAD
-=======
-	"github.com/ethereum/go-ethereum/core/state"
 	"github.com/ethereum/go-ethereum/core/tracing"
->>>>>>> f596461a
 	"github.com/ethereum/go-ethereum/core/types"
 	"github.com/ethereum/go-ethereum/core/vm"
 	"github.com/ethereum/go-ethereum/crypto"
@@ -113,15 +109,7 @@
 // ApplyTransactionWithEVM attempts to apply a transaction to the given state database
 // and uses the input parameters for its environment similar to ApplyTransaction. However,
 // this method takes an already created EVM instance as input.
-<<<<<<< HEAD
 func ApplyTransactionWithEVM(msg *Message, config *params.ChainConfig, gp *GasPool, statedb vm.StateDB, blockNumber *big.Int, blockHash common.Hash, tx *types.Transaction, usedGas *uint64, evm *vm.EVM) (receipt *types.Receipt, err error) {
-	if evm.Config.Tracer != nil {
-		evm.Config.Tracer.CaptureTxStart(evm, tx, msg.From)
-		defer func() {
-			evm.Config.Tracer.CaptureTxEnd(receipt, err)
-		}()
-=======
-func ApplyTransactionWithEVM(msg *Message, config *params.ChainConfig, gp *GasPool, statedb *state.StateDB, blockNumber *big.Int, blockHash common.Hash, tx *types.Transaction, usedGas *uint64, evm *vm.EVM) (receipt *types.Receipt, err error) {
 	if evm.Config.Tracer != nil && evm.Config.Tracer.OnTxStart != nil {
 		evm.Config.Tracer.OnTxStart(&tracing.VMContext{
 			ChainConfig: evm.ChainConfig(),
@@ -136,7 +124,6 @@
 				evm.Config.Tracer.OnTxEnd(receipt, err)
 			}()
 		}
->>>>>>> f596461a
 	}
 	// Create a new context to be used in the EVM environment.
 	txContext := NewEVMTxContext(msg)
@@ -205,17 +192,7 @@
 
 // ProcessBeaconBlockRoot applies the EIP-4788 system call to the beacon block root
 // contract. This method is exported to be used in tests.
-<<<<<<< HEAD
-func ProcessBeaconBlockRoot(beaconRoot common.Hash, vmenv *vm.EVM, statedb vm.StateDB, logger BlockchainLogger) {
-	if logger != nil {
-		logger.OnBeaconBlockRootStart(beaconRoot)
-		defer func() {
-			logger.OnBeaconBlockRootEnd()
-		}()
-	}
-=======
-func ProcessBeaconBlockRoot(beaconRoot common.Hash, vmenv *vm.EVM, statedb *state.StateDB) {
->>>>>>> f596461a
+func ProcessBeaconBlockRoot(beaconRoot common.Hash, vmenv *vm.EVM, statedb vm.StateDB) {
 	// If EIP-4788 is enabled, we need to invoke the beaconroot storage contract with
 	// the new root
 	msg := &Message{
