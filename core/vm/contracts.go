--- conflicted
+++ resolved
@@ -172,11 +172,7 @@
 // - the returned bytes,
 // - the _remaining_ gas,
 // - any error that occurred
-<<<<<<< HEAD
-func RunPrecompiledContract(p PrecompiledContract, evm *EVM, sender common.Address, callingContract common.Address, input []byte, suppliedGas uint64, logger EVMLogger) (ret []byte, remainingGas uint64, err error) {
-=======
-func RunPrecompiledContract(p PrecompiledContract, evm *EVM, sender common.Address, callingContract common.Address, input []byte, suppliedGas uint64, value *big.Int) (ret []byte, remainingGas uint64, err error) {
->>>>>>> a4f97f7b
+func RunPrecompiledContract(p PrecompiledContract, evm *EVM, sender common.Address, callingContract common.Address, input []byte, suppliedGas uint64, value *big.Int, logger EVMLogger) (ret []byte, remainingGas uint64, err error) {
 	if dp, ok := p.(DynamicGasPrecompiledContract); ok {
 		return dp.RunAndCalculateGas(evm, sender, callingContract, input, suppliedGas, value)
 	}
