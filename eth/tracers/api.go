--- conflicted
+++ resolved
@@ -942,11 +942,7 @@
 // traceTx configures a new tracer according to the provided configuration, and
 // executes the given message in the provided environment. The return value will
 // be tracer dependent.
-<<<<<<< HEAD
-func (api *API) traceTx(ctx context.Context, tx *types.Transaction, message *core.Message, txctx *directory.Context, vmctx vm.BlockContext, statedb vm.StateDB, config *TraceConfig) (interface{}, error) {
-=======
-func (api *API) traceTx(ctx context.Context, tx *types.Transaction, message *core.Message, txctx *Context, vmctx vm.BlockContext, statedb *state.StateDB, config *TraceConfig) (interface{}, error) {
->>>>>>> 3dfb32b4
+func (api *API) traceTx(ctx context.Context, tx *types.Transaction, message *core.Message, txctx *Context, vmctx vm.BlockContext, statedb vm.StateDB, config *TraceConfig) (interface{}, error) {
 	var (
 		tracer  *Tracer
 		err     error
