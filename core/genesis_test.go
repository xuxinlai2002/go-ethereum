--- conflicted
+++ resolved
@@ -232,11 +232,7 @@
 			{1}: {Balance: big.NewInt(1), Storage: map[common.Hash]common.Hash{{1}: {1}}},
 			{2}: {Balance: big.NewInt(2), Storage: map[common.Hash]common.Hash{{2}: {2}}},
 		}
-<<<<<<< HEAD
-		hash, _ = alloc.hash(false)
-=======
-		hash, _ = hashAlloc(alloc)
->>>>>>> f596461a
+		hash, _ = hashAlloc(alloc, false)
 	)
 	blob, _ := json.Marshal(alloc)
 	rawdb.WriteGenesisStateSpec(db, hash, blob)
