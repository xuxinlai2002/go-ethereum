// Copyright 2014 The go-ethereum Authors
// This file is part of the go-ethereum library.
//
// The go-ethereum library is free software: you can redistribute it and/or modify
// it under the terms of the GNU Lesser General Public License as published by
// the Free Software Foundation, either version 3 of the License, or
// (at your option) any later version.
//
// The go-ethereum library is distributed in the hope that it will be useful,
// but WITHOUT ANY WARRANTY; without even the implied warranty of
// MERCHANTABILITY or FITNESS FOR A PARTICULAR PURPOSE. See the
// GNU Lesser General Public License for more details.
//
// You should have received a copy of the GNU Lesser General Public License
// along with the go-ethereum library. If not, see <http://www.gnu.org/licenses/>.

// Package state provides a caching layer atop the Ethereum state trie.
package state

import (
	"fmt"
	"math/big"
	"sort"
	"time"

	"github.com/ethereum/go-ethereum/common"
	"github.com/ethereum/go-ethereum/core/rawdb"
	"github.com/ethereum/go-ethereum/core/state/snapshot"
	"github.com/ethereum/go-ethereum/core/types"
	"github.com/ethereum/go-ethereum/crypto"
	"github.com/ethereum/go-ethereum/log"
	"github.com/ethereum/go-ethereum/metrics"
	"github.com/ethereum/go-ethereum/params"
	"github.com/ethereum/go-ethereum/trie"
	"github.com/ethereum/go-ethereum/trie/trienode"
	"github.com/ethereum/go-ethereum/trie/triestate"
)

const (
	// storageDeleteLimit denotes the highest permissible memory allocation
	// employed for contract storage deletion.
	storageDeleteLimit = 512 * 1024 * 1024
)

type revision struct {
	id           int
	journalIndex int
}

// StateLogger is used to collect state update traces from  EVM transaction
// execution.
// The following hooks are invoked post execution. I.e. looking up state
// after the hook should reflect the new value.
// Note that reference types are actual VM data structures; make copies
// if you need to retain them beyond the current call.
type StateLogger interface {
	OnBalanceChange(addr common.Address, prev, new *big.Int, reason BalanceChangeReason)
	OnNonceChange(addr common.Address, prev, new uint64)
	OnCodeChange(addr common.Address, prevCodeHash common.Hash, prevCode []byte, codeHash common.Hash, code []byte)
	OnStorageChange(addr common.Address, slot common.Hash, prev, new common.Hash)
	OnLog(log *types.Log)
	// OnNewAccount is called when a new account is created.
	// Reset indicates an account existed at that address
	// which will be replaced.
	OnNewAccount(addr common.Address, reset bool)
}

// StateDB structs within the ethereum protocol are used to store anything
// within the merkle trie. StateDBs take care of caching and storing
// nested states. It's the general query interface to retrieve:
//
// * Contracts
// * Accounts
//
// Once the state is committed, tries cached in stateDB (including account
// trie, storage tries) will no longer be functional. A new state instance
// must be created with new root and updated database for accessing post-
// commit states.
type StateDB struct {
	db         Database
	prefetcher *triePrefetcher
	trie       Trie
	hasher     crypto.KeccakState
	logger     StateLogger
	snaps      *snapshot.Tree    // Nil if snapshot is not available
	snap       snapshot.Snapshot // Nil if snapshot is not available

	// originalRoot is the pre-state root, before any changes were made.
	// It will be updated when the Commit is called.
	originalRoot common.Hash

	// These maps hold the state changes (including the corresponding
	// original value) that occurred in this **block**.
	accounts       map[common.Hash][]byte                    // The mutated accounts in 'slim RLP' encoding
	storages       map[common.Hash]map[common.Hash][]byte    // The mutated slots in prefix-zero trimmed rlp format
	accountsOrigin map[common.Address][]byte                 // The original value of mutated accounts in 'slim RLP' encoding
	storagesOrigin map[common.Address]map[common.Hash][]byte // The original value of mutated slots in prefix-zero trimmed rlp format

	// This map holds 'live' objects, which will get modified while processing
	// a state transition.
	stateObjects         map[common.Address]*stateObject
	stateObjectsPending  map[common.Address]struct{}            // State objects finalized but not yet written to the trie
	stateObjectsDirty    map[common.Address]struct{}            // State objects modified in the current execution
	stateObjectsDestruct map[common.Address]*types.StateAccount // State objects destructed in the block along with its previous value

	// DB error.
	// State objects are used by the consensus core and VM which are
	// unable to deal with database-level errors. Any error that occurs
	// during a database read is memoized here and will eventually be
	// returned by StateDB.Commit. Notably, this error is also shared
	// by all cached state objects in case the database failure occurs
	// when accessing state of accounts.
	dbErr error

	// The refund counter, also used by state transitioning.
	refund uint64

	// The tx context and all occurred logs in the scope of transaction.
	thash   common.Hash
	txIndex int
	logs    map[common.Hash][]*types.Log
	logSize uint

	// Preimages occurred seen by VM in the scope of block.
	preimages map[common.Hash][]byte

	// Per-transaction access list
	accessList *accessList

	// Transient storage
	transientStorage transientStorage

	// Journal of state modifications. This is the backbone of
	// Snapshot and RevertToSnapshot.
	journal        *journal
	validRevisions []revision
	nextRevisionId int

	// Measurements gathered during execution for debugging purposes
	AccountReads         time.Duration
	AccountHashes        time.Duration
	AccountUpdates       time.Duration
	AccountCommits       time.Duration
	StorageReads         time.Duration
	StorageHashes        time.Duration
	StorageUpdates       time.Duration
	StorageCommits       time.Duration
	SnapshotAccountReads time.Duration
	SnapshotStorageReads time.Duration
	SnapshotCommits      time.Duration
	TrieDBCommits        time.Duration

	AccountUpdated int
	StorageUpdated int
	AccountDeleted int
	StorageDeleted int

	// Testing hooks
	onCommit func(states *triestate.Set) // Hook invoked when commit is performed
}

// New creates a new state from a given trie.
func New(root common.Hash, db Database, snaps *snapshot.Tree) (*StateDB, error) {
	tr, err := db.OpenTrie(root)
	if err != nil {
		return nil, err
	}
	sdb := &StateDB{
		db:                   db,
		trie:                 tr,
		originalRoot:         root,
		snaps:                snaps,
		accounts:             make(map[common.Hash][]byte),
		storages:             make(map[common.Hash]map[common.Hash][]byte),
		accountsOrigin:       make(map[common.Address][]byte),
		storagesOrigin:       make(map[common.Address]map[common.Hash][]byte),
		stateObjects:         make(map[common.Address]*stateObject),
		stateObjectsPending:  make(map[common.Address]struct{}),
		stateObjectsDirty:    make(map[common.Address]struct{}),
		stateObjectsDestruct: make(map[common.Address]*types.StateAccount),
		logs:                 make(map[common.Hash][]*types.Log),
		preimages:            make(map[common.Hash][]byte),
		journal:              newJournal(),
		accessList:           newAccessList(),
		transientStorage:     newTransientStorage(),
		hasher:               crypto.NewKeccakState(),
	}
	if sdb.snaps != nil {
		sdb.snap = sdb.snaps.Snapshot(root)
	}
	return sdb, nil
}

// SetLogger sets the logger for account update hooks.
func (s *StateDB) SetLogger(l StateLogger) {
	s.logger = l
}

// StartPrefetcher initializes a new trie prefetcher to pull in nodes from the
// state trie concurrently while the state is mutated so that when we reach the
// commit phase, most of the needed data is already hot.
func (s *StateDB) StartPrefetcher(namespace string) {
	if s.prefetcher != nil {
		s.prefetcher.close()
		s.prefetcher = nil
	}
	if s.snap != nil {
		s.prefetcher = newTriePrefetcher(s.db, s.originalRoot, namespace)
	}
}

// StopPrefetcher terminates a running prefetcher and reports any leftover stats
// from the gathered metrics.
func (s *StateDB) StopPrefetcher() {
	if s.prefetcher != nil {
		s.prefetcher.close()
		s.prefetcher = nil
	}
}

// setError remembers the first non-nil error it is called with.
func (s *StateDB) setError(err error) {
	if s.dbErr == nil {
		s.dbErr = err
	}
}

// Error returns the memorized database failure occurred earlier.
func (s *StateDB) Error() error {
	return s.dbErr
}

func (s *StateDB) AddLog(log *types.Log) {
	s.journal.append(addLogChange{txhash: s.thash})

	log.TxHash = s.thash
	log.TxIndex = uint(s.txIndex)
	log.Index = s.logSize
	if s.logger != nil {
		s.logger.OnLog(log)
	}
	s.logs[s.thash] = append(s.logs[s.thash], log)
	s.logSize++
}

// GetLogs returns the logs matching the specified transaction hash, and annotates
// them with the given blockNumber and blockHash.
func (s *StateDB) GetLogs(hash common.Hash, blockNumber uint64, blockHash common.Hash) []*types.Log {
	logs := s.logs[hash]
	for _, l := range logs {
		l.BlockNumber = blockNumber
		l.BlockHash = blockHash
	}
	return logs
}

func (s *StateDB) Logs() []*types.Log {
	var logs []*types.Log
	for _, lgs := range s.logs {
		logs = append(logs, lgs...)
	}
	return logs
}

// AddPreimage records a SHA3 preimage seen by the VM.
func (s *StateDB) AddPreimage(hash common.Hash, preimage []byte) {
	if _, ok := s.preimages[hash]; !ok {
		s.journal.append(addPreimageChange{hash: hash})
		pi := make([]byte, len(preimage))
		copy(pi, preimage)
		s.preimages[hash] = pi
	}
}

// Preimages returns a list of SHA3 preimages that have been submitted.
func (s *StateDB) Preimages() map[common.Hash][]byte {
	return s.preimages
}

// AddRefund adds gas to the refund counter
func (s *StateDB) AddRefund(gas uint64) {
	s.journal.append(refundChange{prev: s.refund})
	s.refund += gas
}

// SubRefund removes gas from the refund counter.
// This method will panic if the refund counter goes below zero
func (s *StateDB) SubRefund(gas uint64) {
	s.journal.append(refundChange{prev: s.refund})
	if gas > s.refund {
		panic(fmt.Sprintf("Refund counter below zero (gas: %d > refund: %d)", gas, s.refund))
	}
	s.refund -= gas
}

// Exist reports whether the given account address exists in the state.
// Notably this also returns true for self-destructed accounts.
func (s *StateDB) Exist(addr common.Address) bool {
	return s.getStateObject(addr) != nil
}

// Empty returns whether the state object is either non-existent
// or empty according to the EIP161 specification (balance = nonce = code = 0)
func (s *StateDB) Empty(addr common.Address) bool {
	so := s.getStateObject(addr)
	return so == nil || so.empty()
}

// GetBalance retrieves the balance from the given address or 0 if object not found
func (s *StateDB) GetBalance(addr common.Address) *big.Int {
	stateObject := s.getStateObject(addr)
	if stateObject != nil {
		return stateObject.Balance()
	}
	return common.Big0
}

// GetNonce retrieves the nonce from the given address or 0 if object not found
func (s *StateDB) GetNonce(addr common.Address) uint64 {
	stateObject := s.getStateObject(addr)
	if stateObject != nil {
		return stateObject.Nonce()
	}

	return 0
}

// GetStorageRoot retrieves the storage root from the given address or empty
// if object not found.
func (s *StateDB) GetStorageRoot(addr common.Address) common.Hash {
	stateObject := s.getStateObject(addr)
	if stateObject != nil {
		return stateObject.Root()
	}
	return common.Hash{}
}

// TxIndex returns the current transaction index set by Prepare.
func (s *StateDB) TxIndex() int {
	return s.txIndex
}

func (s *StateDB) GetCode(addr common.Address) []byte {
	stateObject := s.getStateObject(addr)
	if stateObject != nil {
		return stateObject.Code()
	}
	return nil
}

func (s *StateDB) GetCodeSize(addr common.Address) int {
	stateObject := s.getStateObject(addr)
	if stateObject != nil {
		return stateObject.CodeSize()
	}
	return 0
}

func (s *StateDB) GetCodeHash(addr common.Address) common.Hash {
	stateObject := s.getStateObject(addr)
	if stateObject == nil {
		return common.Hash{}
	}
	return common.BytesToHash(stateObject.CodeHash())
}

// GetState retrieves a value from the given account's storage trie.
func (s *StateDB) GetState(addr common.Address, hash common.Hash) common.Hash {
	stateObject := s.getStateObject(addr)
	if stateObject != nil {
		return stateObject.GetState(hash)
	}
	return common.Hash{}
}

// GetCommittedState retrieves a value from the given account's committed storage trie.
func (s *StateDB) GetCommittedState(addr common.Address, hash common.Hash) common.Hash {
	stateObject := s.getStateObject(addr)
	if stateObject != nil {
		return stateObject.GetCommittedState(hash)
	}
	return common.Hash{}
}

// Database retrieves the low level database supporting the lower level trie ops.
func (s *StateDB) Database() Database {
	return s.db
}

func (s *StateDB) HasSelfDestructed(addr common.Address) bool {
	stateObject := s.getStateObject(addr)
	if stateObject != nil {
		return stateObject.selfDestructed
	}
	return false
}

/*
 * SETTERS
 */

// AddBalance adds amount to the account associated with addr.
func (s *StateDB) AddBalance(addr common.Address, amount *big.Int, reason BalanceChangeReason) {
	stateObject := s.GetOrNewStateObject(addr)
	if stateObject != nil {
		stateObject.AddBalance(amount, reason)
	}
}

// SubBalance subtracts amount from the account associated with addr.
func (s *StateDB) SubBalance(addr common.Address, amount *big.Int, reason BalanceChangeReason) {
	stateObject := s.GetOrNewStateObject(addr)
	if stateObject != nil {
		stateObject.SubBalance(amount, reason)
	}
}

func (s *StateDB) SetBalance(addr common.Address, amount *big.Int, reason BalanceChangeReason) {
	stateObject := s.GetOrNewStateObject(addr)
	if stateObject != nil {
		stateObject.SetBalance(amount, reason)
	}
}

func (s *StateDB) SetNonce(addr common.Address, nonce uint64) {
	stateObject := s.GetOrNewStateObject(addr)
	if stateObject != nil {
		stateObject.SetNonce(nonce)
	}
}

func (s *StateDB) SetCode(addr common.Address, code []byte) {
	stateObject := s.GetOrNewStateObject(addr)
	if stateObject != nil {
		stateObject.SetCode(crypto.Keccak256Hash(code), code)
	}
}

func (s *StateDB) SetState(addr common.Address, key, value common.Hash) {
	stateObject := s.GetOrNewStateObject(addr)
	if stateObject != nil {
		stateObject.SetState(key, value)
	}
}

// SetStorage replaces the entire storage for the specified account with given
// storage. This function should only be used for debugging and the mutations
// must be discarded afterwards.
func (s *StateDB) SetStorage(addr common.Address, storage map[common.Hash]common.Hash) {
	// SetStorage needs to wipe existing storage. We achieve this by pretending
	// that the account self-destructed earlier in this block, by flagging
	// it in stateObjectsDestruct. The effect of doing so is that storage lookups
	// will not hit disk, since it is assumed that the disk-data is belonging
	// to a previous incarnation of the object.
	//
	// TODO(rjl493456442) this function should only be supported by 'unwritable'
	// state and all mutations made should all be discarded afterwards.
	if _, ok := s.stateObjectsDestruct[addr]; !ok {
		s.stateObjectsDestruct[addr] = nil
	}
	stateObject := s.GetOrNewStateObject(addr)
	for k, v := range storage {
		stateObject.SetState(k, v)
	}
}

// SelfDestruct marks the given account as selfdestructed.
// This clears the account balance.
//
// The account's state object is still available until the state is committed,
// getStateObject will return a non-nil account after SelfDestruct.
func (s *StateDB) SelfDestruct(addr common.Address) {
	stateObject := s.getStateObject(addr)
	if stateObject == nil {
		return
	}
	var (
		prev = stateObject.Balance()
		n    = new(big.Int)
	)
	s.journal.append(selfDestructChange{
		account:     &addr,
		prev:        stateObject.selfDestructed,
		prevbalance: new(big.Int).Set(stateObject.Balance()),
	})
	if s.logger != nil && prev.Sign() > 0 {
		s.logger.OnBalanceChange(addr, prev, n, BalanceDecreaseSelfdestruct)
	}
	stateObject.markSelfdestructed()
	stateObject.data.Balance = new(big.Int)
}

func (s *StateDB) Selfdestruct6780(addr common.Address) {
	stateObject := s.getStateObject(addr)
	if stateObject == nil {
		return
	}

	if stateObject.created {
		s.SelfDestruct(addr)
	}
}

// SetTransientState sets transient storage for a given account. It
// adds the change to the journal so that it can be rolled back
// to its previous value if there is a revert.
func (s *StateDB) SetTransientState(addr common.Address, key, value common.Hash) {
	prev := s.GetTransientState(addr, key)
	if prev == value {
		return
	}
	s.journal.append(transientStorageChange{
		account:  &addr,
		key:      key,
		prevalue: prev,
	})
	s.setTransientState(addr, key, value)
}

// setTransientState is a lower level setter for transient storage. It
// is called during a revert to prevent modifications to the journal.
func (s *StateDB) setTransientState(addr common.Address, key, value common.Hash) {
	s.transientStorage.Set(addr, key, value)
}

// GetTransientState gets transient storage for a given account.
func (s *StateDB) GetTransientState(addr common.Address, key common.Hash) common.Hash {
	return s.transientStorage.Get(addr, key)
}

//
// Setting, updating & deleting state object methods.
//

// updateStateObject writes the given object to the trie.
func (s *StateDB) updateStateObject(obj *stateObject) {
	// Track the amount of time wasted on updating the account from the trie
	if metrics.EnabledExpensive {
		defer func(start time.Time) { s.AccountUpdates += time.Since(start) }(time.Now())
	}
	// Encode the account and update the account trie
	addr := obj.Address()
	if err := s.trie.UpdateAccount(addr, &obj.data); err != nil {
		s.setError(fmt.Errorf("updateStateObject (%x) error: %v", addr[:], err))
	}
	if obj.dirtyCode {
		s.trie.UpdateContractCode(obj.Address(), common.BytesToHash(obj.CodeHash()), obj.code)
	}
	// Cache the data until commit. Note, this update mechanism is not symmetric
	// to the deletion, because whereas it is enough to track account updates
	// at commit time, deletions need tracking at transaction boundary level to
	// ensure we capture state clearing.
	s.accounts[obj.addrHash] = types.SlimAccountRLP(obj.data)

	// Track the original value of mutated account, nil means it was not present.
	// Skip if it has been tracked (because updateStateObject may be called
	// multiple times in a block).
	if _, ok := s.accountsOrigin[obj.address]; !ok {
		if obj.origin == nil {
			s.accountsOrigin[obj.address] = nil
		} else {
			s.accountsOrigin[obj.address] = types.SlimAccountRLP(*obj.origin)
		}
	}
}

// deleteStateObject removes the given object from the state trie.
func (s *StateDB) deleteStateObject(obj *stateObject) {
	// Track the amount of time wasted on deleting the account from the trie
	if metrics.EnabledExpensive {
		defer func(start time.Time) { s.AccountUpdates += time.Since(start) }(time.Now())
	}
	// Delete the account from the trie
	addr := obj.Address()
	if err := s.trie.DeleteAccount(addr); err != nil {
		s.setError(fmt.Errorf("deleteStateObject (%x) error: %v", addr[:], err))
	}
}

// getStateObject retrieves a state object given by the address, returning nil if
// the object is not found or was deleted in this execution context. If you need
// to differentiate between non-existent/just-deleted, use getDeletedStateObject.
func (s *StateDB) getStateObject(addr common.Address) *stateObject {
	if obj := s.getDeletedStateObject(addr); obj != nil && !obj.deleted {
		return obj
	}
	return nil
}

// getDeletedStateObject is similar to getStateObject, but instead of returning
// nil for a deleted state object, it returns the actual object with the deleted
// flag set. This is needed by the state journal to revert to the correct s-
// destructed object instead of wiping all knowledge about the state object.
func (s *StateDB) getDeletedStateObject(addr common.Address) *stateObject {
	// Prefer live objects if any is available
	if obj := s.stateObjects[addr]; obj != nil {
		return obj
	}
	// If no live objects are available, attempt to use snapshots
	var data *types.StateAccount
	if s.snap != nil {
		start := time.Now()
		acc, err := s.snap.Account(crypto.HashData(s.hasher, addr.Bytes()))
		if metrics.EnabledExpensive {
			s.SnapshotAccountReads += time.Since(start)
		}
		if err == nil {
			if acc == nil {
				return nil
			}
			data = &types.StateAccount{
				Nonce:    acc.Nonce,
				Balance:  acc.Balance,
				CodeHash: acc.CodeHash,
				Root:     common.BytesToHash(acc.Root),
			}
			if len(data.CodeHash) == 0 {
				data.CodeHash = types.EmptyCodeHash.Bytes()
			}
			if data.Root == (common.Hash{}) {
				data.Root = types.EmptyRootHash
			}
		}
	}
	// If snapshot unavailable or reading from it failed, load from the database
	if data == nil {
		start := time.Now()
		var err error
		data, err = s.trie.GetAccount(addr)
		if metrics.EnabledExpensive {
			s.AccountReads += time.Since(start)
		}
		if err != nil {
			s.setError(fmt.Errorf("getDeleteStateObject (%x) error: %w", addr.Bytes(), err))
			return nil
		}
		if data == nil {
			return nil
		}
	}
	// Insert into the live set
	obj := newObject(s, addr, data)
	s.setStateObject(obj)
	return obj
}

func (s *StateDB) setStateObject(object *stateObject) {
	s.stateObjects[object.Address()] = object
}

// GetOrNewStateObject retrieves a state object or create a new state object if nil.
func (s *StateDB) GetOrNewStateObject(addr common.Address) *stateObject {
	stateObject := s.getStateObject(addr)
	if stateObject == nil {
		stateObject, _ = s.createObject(addr)
	}
	return stateObject
}

// createObject creates a new state object. If there is an existing account with
// the given address, it is overwritten and returned as the second return value.
func (s *StateDB) createObject(addr common.Address) (newobj, prev *stateObject) {
	prev = s.getDeletedStateObject(addr) // Note, prev might have been deleted, we need that!
	newobj = newObject(s, addr, nil)
<<<<<<< HEAD
=======
	if s.logger != nil {
		s.logger.OnNewAccount(addr, prev != nil)
	}
>>>>>>> 9f71824d
	if prev == nil {
		s.journal.append(createObjectChange{account: &addr})
	} else {
		// The original account should be marked as destructed and all cached
		// account and storage data should be cleared as well. Note, it must
		// be done here, otherwise the destruction event of "original account"
		// will be lost.
		_, prevdestruct := s.stateObjectsDestruct[prev.address]
		if !prevdestruct {
			s.stateObjectsDestruct[prev.address] = prev.origin
		}
		// There may be some cached account/storage data already since IntermediateRoot
		// will be called for each transaction before byzantium fork which will always
		// cache the latest account/storage data.
		prevAccount, ok := s.accountsOrigin[prev.address]
		s.journal.append(resetObjectChange{
			account:                &addr,
			prev:                   prev,
			prevdestruct:           prevdestruct,
			prevAccount:            s.accounts[prev.addrHash],
			prevStorage:            s.storages[prev.addrHash],
			prevAccountOriginExist: ok,
			prevAccountOrigin:      prevAccount,
			prevStorageOrigin:      s.storagesOrigin[prev.address],
		})
		delete(s.accounts, prev.addrHash)
		delete(s.storages, prev.addrHash)
		delete(s.accountsOrigin, prev.address)
		delete(s.storagesOrigin, prev.address)
	}
	s.setStateObject(newobj)
	if prev != nil && !prev.deleted {
		return newobj, prev
	}
	return newobj, nil
}

// CreateAccount explicitly creates a state object. If a state object with the address
// already exists the balance is carried over to the new account.
//
// CreateAccount is called during the EVM CREATE operation. The situation might arise that
// a contract does the following:
//
//  1. sends funds to sha(account ++ (nonce + 1))
//  2. tx_create(sha(account ++ nonce)) (note that this gets the address of 1)
//
// Carrying over the balance ensures that Ether doesn't disappear.
func (s *StateDB) CreateAccount(addr common.Address) {
	newObj, prev := s.createObject(addr)
	if prev != nil {
		newObj.setBalance(prev.data.Balance)
	}
}

// Copy creates a deep, independent copy of the state.
// Snapshots of the copied state cannot be applied to the copy.
func (s *StateDB) Copy() interface{} {
	// Copy all the basic fields, initialize the memory ones
	state := &StateDB{
		db:                   s.db,
		trie:                 s.db.CopyTrie(s.trie),
		originalRoot:         s.originalRoot,
		accounts:             make(map[common.Hash][]byte),
		storages:             make(map[common.Hash]map[common.Hash][]byte),
		accountsOrigin:       make(map[common.Address][]byte),
		storagesOrigin:       make(map[common.Address]map[common.Hash][]byte),
		stateObjects:         make(map[common.Address]*stateObject, len(s.journal.dirties)),
		stateObjectsPending:  make(map[common.Address]struct{}, len(s.stateObjectsPending)),
		stateObjectsDirty:    make(map[common.Address]struct{}, len(s.journal.dirties)),
		stateObjectsDestruct: make(map[common.Address]*types.StateAccount, len(s.stateObjectsDestruct)),
		refund:               s.refund,
		logs:                 make(map[common.Hash][]*types.Log, len(s.logs)),
		logSize:              s.logSize,
		preimages:            make(map[common.Hash][]byte, len(s.preimages)),
		journal:              newJournal(),
		hasher:               crypto.NewKeccakState(),

		// In order for the block producer to be able to use and make additions
		// to the snapshot tree, we need to copy that as well. Otherwise, any
		// block mined by ourselves will cause gaps in the tree, and force the
		// miner to operate trie-backed only.
		snaps: s.snaps,
		snap:  s.snap,
	}
	// Copy the dirty states, logs, and preimages
	for addr := range s.journal.dirties {
		// As documented [here](https://github.com/ethereum/go-ethereum/pull/16485#issuecomment-380438527),
		// and in the Finalise-method, there is a case where an object is in the journal but not
		// in the stateObjects: OOG after touch on ripeMD prior to Byzantium. Thus, we need to check for
		// nil
		if object, exist := s.stateObjects[addr]; exist {
			// Even though the original object is dirty, we are not copying the journal,
			// so we need to make sure that any side-effect the journal would have caused
			// during a commit (or similar op) is already applied to the copy.
			state.stateObjects[addr] = object.deepCopy(state)

			state.stateObjectsDirty[addr] = struct{}{}   // Mark the copy dirty to force internal (code/state) commits
			state.stateObjectsPending[addr] = struct{}{} // Mark the copy pending to force external (account) commits
		}
	}
	// Above, we don't copy the actual journal. This means that if the copy
	// is copied, the loop above will be a no-op, since the copy's journal
	// is empty. Thus, here we iterate over stateObjects, to enable copies
	// of copies.
	for addr := range s.stateObjectsPending {
		if _, exist := state.stateObjects[addr]; !exist {
			state.stateObjects[addr] = s.stateObjects[addr].deepCopy(state)
		}
		state.stateObjectsPending[addr] = struct{}{}
	}
	for addr := range s.stateObjectsDirty {
		if _, exist := state.stateObjects[addr]; !exist {
			state.stateObjects[addr] = s.stateObjects[addr].deepCopy(state)
		}
		state.stateObjectsDirty[addr] = struct{}{}
	}
	// Deep copy the destruction markers.
	for addr, value := range s.stateObjectsDestruct {
		state.stateObjectsDestruct[addr] = value
	}
	// Deep copy the state changes made in the scope of block
	// along with their original values.
	state.accounts = copySet(s.accounts)
	state.storages = copy2DSet(s.storages)
	state.accountsOrigin = copySet(state.accountsOrigin)
	state.storagesOrigin = copy2DSet(state.storagesOrigin)

	// Deep copy the logs occurred in the scope of block
	for hash, logs := range s.logs {
		cpy := make([]*types.Log, len(logs))
		for i, l := range logs {
			cpy[i] = new(types.Log)
			*cpy[i] = *l
		}
		state.logs[hash] = cpy
	}
	// Deep copy the preimages occurred in the scope of block
	for hash, preimage := range s.preimages {
		state.preimages[hash] = preimage
	}
	// Do we need to copy the access list and transient storage?
	// In practice: No. At the start of a transaction, these two lists are empty.
	// In practice, we only ever copy state _between_ transactions/blocks, never
	// in the middle of a transaction. However, it doesn't cost us much to copy
	// empty lists, so we do it anyway to not blow up if we ever decide copy them
	// in the middle of a transaction.
	state.accessList = s.accessList.Copy()
	state.transientStorage = s.transientStorage.Copy()

	// If there's a prefetcher running, make an inactive copy of it that can
	// only access data but does not actively preload (since the user will not
	// know that they need to explicitly terminate an active copy).
	if s.prefetcher != nil {
		state.prefetcher = s.prefetcher.copy()
	}
	return state
}

// Snapshot returns an identifier for the current revision of the state.
func (s *StateDB) Snapshot() int {
	id := s.nextRevisionId
	s.nextRevisionId++
	s.validRevisions = append(s.validRevisions, revision{id, s.journal.length()})
	return id
}

// RevertToSnapshot reverts all state changes made since the given revision.
func (s *StateDB) RevertToSnapshot(revid int) {
	// Find the snapshot in the stack of valid snapshots.
	idx := sort.Search(len(s.validRevisions), func(i int) bool {
		return s.validRevisions[i].id >= revid
	})
	if idx == len(s.validRevisions) || s.validRevisions[idx].id != revid {
		panic(fmt.Errorf("revision id %v cannot be reverted", revid))
	}
	snapshot := s.validRevisions[idx].journalIndex

	// Replay the journal to undo changes and remove invalidated snapshots
	s.journal.revert(s, snapshot)
	s.validRevisions = s.validRevisions[:idx]
}

// GetRefund returns the current value of the refund counter.
func (s *StateDB) GetRefund() uint64 {
	return s.refund
}

// Finalise finalises the state by removing the destructed objects and clears
// the journal as well as the refunds. Finalise, however, will not push any updates
// into the tries just yet. Only IntermediateRoot or Commit will do that.
func (s *StateDB) Finalise(deleteEmptyObjects bool) {
	addressesToPrefetch := make([][]byte, 0, len(s.journal.dirties))
	for addr := range s.journal.dirties {
		obj, exist := s.stateObjects[addr]
		if !exist {
			// ripeMD is 'touched' at block 1714175, in tx 0x1237f737031e40bcde4a8b7e717b2d15e3ecadfe49bb1bbc71ee9deb09c6fcf2
			// That tx goes out of gas, and although the notion of 'touched' does not exist there, the
			// touch-event will still be recorded in the journal. Since ripeMD is a special snowflake,
			// it will persist in the journal even though the journal is reverted. In this special circumstance,
			// it may exist in `s.journal.dirties` but not in `s.stateObjects`.
			// Thus, we can safely ignore it here
			continue
		}
		if obj.selfDestructed || (deleteEmptyObjects && obj.empty()) {
			obj.deleted = true

			// If ether was sent to account post-selfdestruct it is burnt.
			if bal := obj.Balance(); s.logger != nil && obj.selfDestructed && bal.Sign() != 0 {
				s.logger.OnBalanceChange(obj.address, bal, new(big.Int), BalanceDecreaseSelfdestructBurn)
			}
			// We need to maintain account deletions explicitly (will remain
			// set indefinitely). Note only the first occurred self-destruct
			// event is tracked.
			if _, ok := s.stateObjectsDestruct[obj.address]; !ok {
				s.stateObjectsDestruct[obj.address] = obj.origin
			}
			// Note, we can't do this only at the end of a block because multiple
			// transactions within the same block might self destruct and then
			// resurrect an account; but the snapshotter needs both events.
			delete(s.accounts, obj.addrHash)      // Clear out any previously updated account data (may be recreated via a resurrect)
			delete(s.storages, obj.addrHash)      // Clear out any previously updated storage data (may be recreated via a resurrect)
			delete(s.accountsOrigin, obj.address) // Clear out any previously updated account data (may be recreated via a resurrect)
			delete(s.storagesOrigin, obj.address) // Clear out any previously updated storage data (may be recreated via a resurrect)
		} else {
			obj.finalise(true) // Prefetch slots in the background
		}
		obj.created = false
		s.stateObjectsPending[addr] = struct{}{}
		s.stateObjectsDirty[addr] = struct{}{}

		// At this point, also ship the address off to the precacher. The precacher
		// will start loading tries, and when the change is eventually committed,
		// the commit-phase will be a lot faster
		addressesToPrefetch = append(addressesToPrefetch, common.CopyBytes(addr[:])) // Copy needed for closure
	}
	if s.prefetcher != nil && len(addressesToPrefetch) > 0 {
		s.prefetcher.prefetch(common.Hash{}, s.originalRoot, common.Address{}, addressesToPrefetch)
	}
	// Invalidate journal because reverting across transactions is not allowed.
	s.clearJournalAndRefund()
}

// IntermediateRoot computes the current root hash of the state trie.
// It is called in between transactions to get the root hash that
// goes into transaction receipts.
func (s *StateDB) IntermediateRoot(deleteEmptyObjects bool) common.Hash {
	// Finalise all the dirty storage states and write them into the tries
	s.Finalise(deleteEmptyObjects)

	// If there was a trie prefetcher operating, it gets aborted and irrevocably
	// modified after we start retrieving tries. Remove it from the statedb after
	// this round of use.
	//
	// This is weird pre-byzantium since the first tx runs with a prefetcher and
	// the remainder without, but pre-byzantium even the initial prefetcher is
	// useless, so no sleep lost.
	prefetcher := s.prefetcher
	if s.prefetcher != nil {
		defer func() {
			s.prefetcher.close()
			s.prefetcher = nil
		}()
	}
	// Although naively it makes sense to retrieve the account trie and then do
	// the contract storage and account updates sequentially, that short circuits
	// the account prefetcher. Instead, let's process all the storage updates
	// first, giving the account prefetches just a few more milliseconds of time
	// to pull useful data from disk.
	for addr := range s.stateObjectsPending {
		if obj := s.stateObjects[addr]; !obj.deleted {
			obj.updateRoot()
		}
	}
	// Now we're about to start to write changes to the trie. The trie is so far
	// _untouched_. We can check with the prefetcher, if it can give us a trie
	// which has the same root, but also has some content loaded into it.
	if prefetcher != nil {
		if trie := prefetcher.trie(common.Hash{}, s.originalRoot); trie != nil {
			s.trie = trie
		}
	}
	usedAddrs := make([][]byte, 0, len(s.stateObjectsPending))
	for addr := range s.stateObjectsPending {
		if obj := s.stateObjects[addr]; obj.deleted {
			s.deleteStateObject(obj)
			s.AccountDeleted += 1
		} else {
			s.updateStateObject(obj)
			s.AccountUpdated += 1
		}
		usedAddrs = append(usedAddrs, common.CopyBytes(addr[:])) // Copy needed for closure
	}
	if prefetcher != nil {
		prefetcher.used(common.Hash{}, s.originalRoot, usedAddrs)
	}
	if len(s.stateObjectsPending) > 0 {
		s.stateObjectsPending = make(map[common.Address]struct{})
	}
	// Track the amount of time wasted on hashing the account trie
	if metrics.EnabledExpensive {
		defer func(start time.Time) { s.AccountHashes += time.Since(start) }(time.Now())
	}
	return s.trie.Hash()
}

// SetTxContext sets the current transaction hash and index which are
// used when the EVM emits new state logs. It should be invoked before
// transaction execution.
func (s *StateDB) SetTxContext(thash common.Hash, ti int) {
	s.thash = thash
	s.txIndex = ti
}

func (s *StateDB) clearJournalAndRefund() {
	if len(s.journal.entries) > 0 {
		s.journal = newJournal()
		s.refund = 0
	}
	s.validRevisions = s.validRevisions[:0] // Snapshots can be created without journal entries
}

// fastDeleteStorage is the function that efficiently deletes the storage trie
// of a specific account. It leverages the associated state snapshot for fast
// storage iteration and constructs trie node deletion markers by creating
// stack trie with iterated slots.
func (s *StateDB) fastDeleteStorage(addrHash common.Hash, root common.Hash) (bool, common.StorageSize, map[common.Hash][]byte, *trienode.NodeSet, error) {
	iter, err := s.snaps.StorageIterator(s.originalRoot, addrHash, common.Hash{})
	if err != nil {
		return false, 0, nil, nil, err
	}
	defer iter.Release()

	var (
		size  common.StorageSize
		nodes = trienode.NewNodeSet(addrHash)
		slots = make(map[common.Hash][]byte)
	)
	options := trie.NewStackTrieOptions()
	options = options.WithWriter(func(path []byte, hash common.Hash, blob []byte) {
		nodes.AddNode(path, trienode.NewDeleted())
		size += common.StorageSize(len(path))
	})
	stack := trie.NewStackTrie(options)
	for iter.Next() {
		if size > storageDeleteLimit {
			return true, size, nil, nil, nil
		}
		slot := common.CopyBytes(iter.Slot())
		if err := iter.Error(); err != nil { // error might occur after Slot function
			return false, 0, nil, nil, err
		}
		size += common.StorageSize(common.HashLength + len(slot))
		slots[iter.Hash()] = slot

		if err := stack.Update(iter.Hash().Bytes(), slot); err != nil {
			return false, 0, nil, nil, err
		}
	}
	if err := iter.Error(); err != nil { // error might occur during iteration
		return false, 0, nil, nil, err
	}
	if stack.Hash() != root {
		return false, 0, nil, nil, fmt.Errorf("snapshot is not matched, exp %x, got %x", root, stack.Hash())
	}
	return false, size, slots, nodes, nil
}

// slowDeleteStorage serves as a less-efficient alternative to "fastDeleteStorage,"
// employed when the associated state snapshot is not available. It iterates the
// storage slots along with all internal trie nodes via trie directly.
func (s *StateDB) slowDeleteStorage(addr common.Address, addrHash common.Hash, root common.Hash) (bool, common.StorageSize, map[common.Hash][]byte, *trienode.NodeSet, error) {
	tr, err := s.db.OpenStorageTrie(s.originalRoot, addr, root, s.trie)
	if err != nil {
		return false, 0, nil, nil, fmt.Errorf("failed to open storage trie, err: %w", err)
	}
	it, err := tr.NodeIterator(nil)
	if err != nil {
		return false, 0, nil, nil, fmt.Errorf("failed to open storage iterator, err: %w", err)
	}
	var (
		size  common.StorageSize
		nodes = trienode.NewNodeSet(addrHash)
		slots = make(map[common.Hash][]byte)
	)
	for it.Next(true) {
		if size > storageDeleteLimit {
			return true, size, nil, nil, nil
		}
		if it.Leaf() {
			slots[common.BytesToHash(it.LeafKey())] = common.CopyBytes(it.LeafBlob())
			size += common.StorageSize(common.HashLength + len(it.LeafBlob()))
			continue
		}
		if it.Hash() == (common.Hash{}) {
			continue
		}
		size += common.StorageSize(len(it.Path()))
		nodes.AddNode(it.Path(), trienode.NewDeleted())
	}
	if err := it.Error(); err != nil {
		return false, 0, nil, nil, err
	}
	return false, size, slots, nodes, nil
}

// deleteStorage is designed to delete the storage trie of a designated account.
// It could potentially be terminated if the storage size is excessively large,
// potentially leading to an out-of-memory panic. The function will make an attempt
// to utilize an efficient strategy if the associated state snapshot is reachable;
// otherwise, it will resort to a less-efficient approach.
func (s *StateDB) deleteStorage(addr common.Address, addrHash common.Hash, root common.Hash) (bool, map[common.Hash][]byte, *trienode.NodeSet, error) {
	var (
		start   = time.Now()
		err     error
		aborted bool
		size    common.StorageSize
		slots   map[common.Hash][]byte
		nodes   *trienode.NodeSet
	)
	// The fast approach can be failed if the snapshot is not fully
	// generated, or it's internally corrupted. Fallback to the slow
	// one just in case.
	if s.snap != nil {
		aborted, size, slots, nodes, err = s.fastDeleteStorage(addrHash, root)
	}
	if s.snap == nil || err != nil {
		aborted, size, slots, nodes, err = s.slowDeleteStorage(addr, addrHash, root)
	}
	if err != nil {
		return false, nil, nil, err
	}
	if metrics.EnabledExpensive {
		if aborted {
			slotDeletionSkip.Inc(1)
		}
		n := int64(len(slots))

		slotDeletionMaxCount.UpdateIfGt(int64(len(slots)))
		slotDeletionMaxSize.UpdateIfGt(int64(size))

		slotDeletionTimer.UpdateSince(start)
		slotDeletionCount.Mark(n)
		slotDeletionSize.Mark(int64(size))
	}
	return aborted, slots, nodes, nil
}

// handleDestruction processes all destruction markers and deletes the account
// and associated storage slots if necessary. There are four possible situations
// here:
//
//   - the account was not existent and be marked as destructed
//
//   - the account was not existent and be marked as destructed,
//     however, it's resurrected later in the same block.
//
//   - the account was existent and be marked as destructed
//
//   - the account was existent and be marked as destructed,
//     however it's resurrected later in the same block.
//
// In case (a), nothing needs be deleted, nil to nil transition can be ignored.
//
// In case (b), nothing needs be deleted, nil is used as the original value for
// newly created account and storages
//
// In case (c), **original** account along with its storages should be deleted,
// with their values be tracked as original value.
//
// In case (d), **original** account along with its storages should be deleted,
// with their values be tracked as original value.
func (s *StateDB) handleDestruction(nodes *trienode.MergedNodeSet) (map[common.Address]struct{}, error) {
	// Short circuit if geth is running with hash mode. This procedure can consume
	// considerable time and storage deletion isn't supported in hash mode, thus
	// preemptively avoiding unnecessary expenses.
	incomplete := make(map[common.Address]struct{})
	if s.db.TrieDB().Scheme() == rawdb.HashScheme {
		return incomplete, nil
	}
	for addr, prev := range s.stateObjectsDestruct {
		// The original account was non-existing, and it's marked as destructed
		// in the scope of block. It can be case (a) or (b).
		// - for (a), skip it without doing anything.
		// - for (b), track account's original value as nil. It may overwrite
		//   the data cached in s.accountsOrigin set by 'updateStateObject'.
		addrHash := crypto.Keccak256Hash(addr[:])
		if prev == nil {
			if _, ok := s.accounts[addrHash]; ok {
				s.accountsOrigin[addr] = nil // case (b)
			}
			continue
		}
		// It can overwrite the data in s.accountsOrigin set by 'updateStateObject'.
		s.accountsOrigin[addr] = types.SlimAccountRLP(*prev) // case (c) or (d)

		// Short circuit if the storage was empty.
		if prev.Root == types.EmptyRootHash {
			continue
		}
		// Remove storage slots belong to the account.
		aborted, slots, set, err := s.deleteStorage(addr, addrHash, prev.Root)
		if err != nil {
			return nil, fmt.Errorf("failed to delete storage, err: %w", err)
		}
		// The storage is too huge to handle, skip it but mark as incomplete.
		// For case (d), the account is resurrected might with a few slots
		// created. In this case, wipe the entire storage state diff because
		// of aborted deletion.
		if aborted {
			incomplete[addr] = struct{}{}
			delete(s.storagesOrigin, addr)
			continue
		}
		if s.storagesOrigin[addr] == nil {
			s.storagesOrigin[addr] = slots
		} else {
			// It can overwrite the data in s.storagesOrigin[addrHash] set by
			// 'object.updateTrie'.
			for key, val := range slots {
				s.storagesOrigin[addr][key] = val
			}
		}
		if err := nodes.Merge(set); err != nil {
			return nil, err
		}
	}
	return incomplete, nil
}

// Commit writes the state to the underlying in-memory trie database.
// Once the state is committed, tries cached in stateDB (including account
// trie, storage tries) will no longer be functional. A new state instance
// must be created with new root and updated database for accessing post-
// commit states.
//
// The associated block number of the state transition is also provided
// for more chain context.
func (s *StateDB) Commit(block uint64, deleteEmptyObjects bool) (common.Hash, error) {
	// Short circuit in case any database failure occurred earlier.
	if s.dbErr != nil {
		return common.Hash{}, fmt.Errorf("commit aborted due to earlier error: %v", s.dbErr)
	}
	// Finalize any pending changes and merge everything into the tries
	s.IntermediateRoot(deleteEmptyObjects)

	// Commit objects to the trie, measuring the elapsed time
	var (
		accountTrieNodesUpdated int
		accountTrieNodesDeleted int
		storageTrieNodesUpdated int
		storageTrieNodesDeleted int
		nodes                   = trienode.NewMergedNodeSet()
		codeWriter              = s.db.DiskDB().NewBatch()
	)
	// Handle all state deletions first
	incomplete, err := s.handleDestruction(nodes)
	if err != nil {
		return common.Hash{}, err
	}
	// Handle all state updates afterwards
	for addr := range s.stateObjectsDirty {
		obj := s.stateObjects[addr]
		if obj.deleted {
			continue
		}
		// Write any contract code associated with the state object
		if obj.code != nil && obj.dirtyCode {
			rawdb.WriteCode(codeWriter, common.BytesToHash(obj.CodeHash()), obj.code)
			obj.dirtyCode = false
		}
		// Write any storage changes in the state object to its storage trie
		set, err := obj.commit()
		if err != nil {
			return common.Hash{}, err
		}
		// Merge the dirty nodes of storage trie into global set. It is possible
		// that the account was destructed and then resurrected in the same block.
		// In this case, the node set is shared by both accounts.
		if set != nil {
			if err := nodes.Merge(set); err != nil {
				return common.Hash{}, err
			}
			updates, deleted := set.Size()
			storageTrieNodesUpdated += updates
			storageTrieNodesDeleted += deleted
		}
	}
	if codeWriter.ValueSize() > 0 {
		if err := codeWriter.Write(); err != nil {
			log.Crit("Failed to commit dirty codes", "error", err)
		}
	}
	// Write the account trie changes, measuring the amount of wasted time
	var start time.Time
	if metrics.EnabledExpensive {
		start = time.Now()
	}
	root, set, err := s.trie.Commit(true)
	if err != nil {
		return common.Hash{}, err
	}
	// Merge the dirty nodes of account trie into global set
	if set != nil {
		if err := nodes.Merge(set); err != nil {
			return common.Hash{}, err
		}
		accountTrieNodesUpdated, accountTrieNodesDeleted = set.Size()
	}
	if metrics.EnabledExpensive {
		s.AccountCommits += time.Since(start)

		accountUpdatedMeter.Mark(int64(s.AccountUpdated))
		storageUpdatedMeter.Mark(int64(s.StorageUpdated))
		accountDeletedMeter.Mark(int64(s.AccountDeleted))
		storageDeletedMeter.Mark(int64(s.StorageDeleted))
		accountTrieUpdatedMeter.Mark(int64(accountTrieNodesUpdated))
		accountTrieDeletedMeter.Mark(int64(accountTrieNodesDeleted))
		storageTriesUpdatedMeter.Mark(int64(storageTrieNodesUpdated))
		storageTriesDeletedMeter.Mark(int64(storageTrieNodesDeleted))
		s.AccountUpdated, s.AccountDeleted = 0, 0
		s.StorageUpdated, s.StorageDeleted = 0, 0
	}
	// If snapshotting is enabled, update the snapshot tree with this new version
	if s.snap != nil {
		start := time.Now()
		// Only update if there's a state transition (skip empty Clique blocks)
		if parent := s.snap.Root(); parent != root {
			if err := s.snaps.Update(root, parent, s.convertAccountSet(s.stateObjectsDestruct), s.accounts, s.storages); err != nil {
				log.Warn("Failed to update snapshot tree", "from", parent, "to", root, "err", err)
			}
			// Keep 128 diff layers in the memory, persistent layer is 129th.
			// - head layer is paired with HEAD state
			// - head-1 layer is paired with HEAD-1 state
			// - head-127 layer(bottom-most diff layer) is paired with HEAD-127 state
			if err := s.snaps.Cap(root, 128); err != nil {
				log.Warn("Failed to cap snapshot tree", "root", root, "layers", 128, "err", err)
			}
		}
		if metrics.EnabledExpensive {
			s.SnapshotCommits += time.Since(start)
		}
		s.snap = nil
	}
	if root == (common.Hash{}) {
		root = types.EmptyRootHash
	}
	origin := s.originalRoot
	if origin == (common.Hash{}) {
		origin = types.EmptyRootHash
	}
	if root != origin {
		start := time.Now()
		set := triestate.New(s.accountsOrigin, s.storagesOrigin, incomplete)
		if err := s.db.TrieDB().Update(root, origin, block, nodes, set); err != nil {
			return common.Hash{}, err
		}
		s.originalRoot = root
		if metrics.EnabledExpensive {
			s.TrieDBCommits += time.Since(start)
		}
		if s.onCommit != nil {
			s.onCommit(set)
		}
	}
	// Clear all internal flags at the end of commit operation.
	s.accounts = make(map[common.Hash][]byte)
	s.storages = make(map[common.Hash]map[common.Hash][]byte)
	s.accountsOrigin = make(map[common.Address][]byte)
	s.storagesOrigin = make(map[common.Address]map[common.Hash][]byte)
	s.stateObjectsDirty = make(map[common.Address]struct{})
	s.stateObjectsDestruct = make(map[common.Address]*types.StateAccount)
	return root, nil
}

// Prepare handles the preparatory steps for executing a state transition with.
// This method must be invoked before state transition.
//
// Berlin fork:
// - Add sender to access list (2929)
// - Add destination to access list (2929)
// - Add precompiles to access list (2929)
// - Add the contents of the optional tx access list (2930)
//
// Potential EIPs:
// - Reset access list (Berlin)
// - Add coinbase to access list (EIP-3651)
// - Reset transient storage (EIP-1153)
func (s *StateDB) Prepare(rules params.Rules, sender, coinbase common.Address, dst *common.Address, precompiles []common.Address, list types.AccessList) {
	if rules.IsBerlin {
		// Clear out any leftover from previous executions
		al := newAccessList()
		s.accessList = al

		al.AddAddress(sender)
		if dst != nil {
			al.AddAddress(*dst)
			// If it's a create-tx, the destination will be added inside evm.create
		}
		for _, addr := range precompiles {
			al.AddAddress(addr)
		}
		for _, el := range list {
			al.AddAddress(el.Address)
			for _, key := range el.StorageKeys {
				al.AddSlot(el.Address, key)
			}
		}
		if rules.IsShanghai { // EIP-3651: warm coinbase
			al.AddAddress(coinbase)
		}
	}
	// Reset transient storage at the beginning of transaction execution
	s.transientStorage = newTransientStorage()
}

// AddAddressToAccessList adds the given address to the access list
func (s *StateDB) AddAddressToAccessList(addr common.Address) {
	if s.accessList.AddAddress(addr) {
		s.journal.append(accessListAddAccountChange{&addr})
	}
}

// AddSlotToAccessList adds the given (address, slot)-tuple to the access list
func (s *StateDB) AddSlotToAccessList(addr common.Address, slot common.Hash) {
	addrMod, slotMod := s.accessList.AddSlot(addr, slot)
	if addrMod {
		// In practice, this should not happen, since there is no way to enter the
		// scope of 'address' without having the 'address' become already added
		// to the access list (via call-variant, create, etc).
		// Better safe than sorry, though
		s.journal.append(accessListAddAccountChange{&addr})
	}
	if slotMod {
		s.journal.append(accessListAddSlotChange{
			address: &addr,
			slot:    &slot,
		})
	}
}

// AddressInAccessList returns true if the given address is in the access list.
func (s *StateDB) AddressInAccessList(addr common.Address) bool {
	return s.accessList.ContainsAddress(addr)
}

// SlotInAccessList returns true if the given (address, slot)-tuple is in the access list.
func (s *StateDB) SlotInAccessList(addr common.Address, slot common.Hash) (addressPresent bool, slotPresent bool) {
	return s.accessList.Contains(addr, slot)
}

// convertAccountSet converts a provided account set from address keyed to hash keyed.
func (s *StateDB) convertAccountSet(set map[common.Address]*types.StateAccount) map[common.Hash]struct{} {
	ret := make(map[common.Hash]struct{}, len(set))
	for addr := range set {
		obj, exist := s.stateObjects[addr]
		if !exist {
			ret[crypto.Keccak256Hash(addr[:])] = struct{}{}
		} else {
			ret[obj.addrHash] = struct{}{}
		}
	}
	return ret
}

// copySet returns a deep-copied set.
func copySet[k comparable](set map[k][]byte) map[k][]byte {
	copied := make(map[k][]byte, len(set))
	for key, val := range set {
		copied[key] = common.CopyBytes(val)
	}
	return copied
}

// copy2DSet returns a two-dimensional deep-copied set.
func copy2DSet[k comparable](set map[k]map[common.Hash][]byte) map[k]map[common.Hash][]byte {
	copied := make(map[k]map[common.Hash][]byte, len(set))
	for addr, subset := range set {
		copied[addr] = make(map[common.Hash][]byte, len(subset))
		for key, val := range subset {
			copied[addr][key] = common.CopyBytes(val)
		}
	}
	return copied
}<|MERGE_RESOLUTION|>--- conflicted
+++ resolved
@@ -662,12 +662,9 @@
 func (s *StateDB) createObject(addr common.Address) (newobj, prev *stateObject) {
 	prev = s.getDeletedStateObject(addr) // Note, prev might have been deleted, we need that!
 	newobj = newObject(s, addr, nil)
-<<<<<<< HEAD
-=======
 	if s.logger != nil {
 		s.logger.OnNewAccount(addr, prev != nil)
 	}
->>>>>>> 9f71824d
 	if prev == nil {
 		s.journal.append(createObjectChange{account: &addr})
 	} else {
