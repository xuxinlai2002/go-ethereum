--- conflicted
+++ resolved
@@ -44,7 +44,7 @@
 }
 
 type DynamicGasPrecompiledContract interface {
-	RunAndCalculateGas(evm *EVM, sender common.Address, callingContract common.Address, input []byte, suppliedGas uint64, value *big.Int) (ret []byte, remainingGas uint64, err error) // Run runs the precompiled contract and calculate gas dynamically
+	RunAndCalculateGas(evm *EVM, sender common.Address, callingContract common.Address, input []byte, suppliedGas uint64, value *big.Int, logger *tracing.Hooks) (ret []byte, remainingGas uint64, err error) // Run runs the precompiled contract and calculate gas dynamically
 }
 
 // PrecompiledContractsHomestead contains the default set of pre-compiled Ethereum
@@ -173,14 +173,10 @@
 // - the returned bytes,
 // - the _remaining_ gas,
 // - any error that occurred
-<<<<<<< HEAD
-func RunPrecompiledContract(p PrecompiledContract, evm *EVM, sender common.Address, callingContract common.Address, input []byte, suppliedGas uint64, value *big.Int, logger EVMLogger) (ret []byte, remainingGas uint64, err error) {
+func RunPrecompiledContract(p PrecompiledContract, evm *EVM, sender common.Address, callingContract common.Address, input []byte, suppliedGas uint64, value *big.Int, logger *tracing.Hooks) (ret []byte, remainingGas uint64, err error) {
 	if dp, ok := p.(DynamicGasPrecompiledContract); ok {
-		return dp.RunAndCalculateGas(evm, sender, callingContract, input, suppliedGas, value)
-	}
-=======
-func RunPrecompiledContract(p PrecompiledContract, input []byte, suppliedGas uint64, logger *tracing.Hooks) (ret []byte, remainingGas uint64, err error) {
->>>>>>> f596461a
+		return dp.RunAndCalculateGas(evm, sender, callingContract, input, suppliedGas, value, logger)
+	}
 	gasCost := p.RequiredGas(input)
 	if suppliedGas < gasCost {
 		return nil, 0, ErrOutOfGas
