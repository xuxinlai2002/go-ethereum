// Copyright 2015 The go-ethereum Authors
// This file is part of the go-ethereum library.
//
// The go-ethereum library is free software: you can redistribute it and/or modify
// it under the terms of the GNU Lesser General Public License as published by
// the Free Software Foundation, either version 3 of the License, or
// (at your option) any later version.
//
// The go-ethereum library is distributed in the hope that it will be useful,
// but WITHOUT ANY WARRANTY; without even the implied warranty of
// MERCHANTABILITY or FITNESS FOR A PARTICULAR PURPOSE. See the
// GNU Lesser General Public License for more details.
//
// You should have received a copy of the GNU Lesser General Public License
// along with the go-ethereum library. If not, see <http://www.gnu.org/licenses/>.

package backends

import (
	"context"
	"errors"
	"fmt"
	"math/big"
	"sync"
	"time"

	"github.com/ethereum/go-ethereum"
	"github.com/ethereum/go-ethereum/accounts/abi"
	"github.com/ethereum/go-ethereum/accounts/abi/bind"
	"github.com/ethereum/go-ethereum/common"
	"github.com/ethereum/go-ethereum/common/hexutil"
	"github.com/ethereum/go-ethereum/common/math"
	"github.com/ethereum/go-ethereum/consensus/ethash"
	"github.com/ethereum/go-ethereum/core"
	"github.com/ethereum/go-ethereum/core/bloombits"
	"github.com/ethereum/go-ethereum/core/rawdb"
	"github.com/ethereum/go-ethereum/core/state"
	"github.com/ethereum/go-ethereum/core/types"
	"github.com/ethereum/go-ethereum/core/vm"
	"github.com/ethereum/go-ethereum/eth/filters"
	"github.com/ethereum/go-ethereum/ethdb"
	"github.com/ethereum/go-ethereum/event"
	"github.com/ethereum/go-ethereum/log"
	"github.com/ethereum/go-ethereum/params"
	"github.com/ethereum/go-ethereum/rpc"
)

// This nil assignment ensures at compile time that SimulatedBackend implements bind.ContractBackend.
var _ bind.ContractBackend = (*SimulatedBackend)(nil)

var (
	errBlockNumberUnsupported  = errors.New("simulatedBackend cannot access blocks other than the latest block")
	errBlockHashUnsupported    = errors.New("simulatedBackend cannot access blocks by hash other than the latest block")
	errBlockDoesNotExist       = errors.New("block does not exist in blockchain")
	errTransactionDoesNotExist = errors.New("transaction does not exist")
)

// SimulatedBackend implements bind.ContractBackend, simulating a blockchain in
// the background. Its main purpose is to allow for easy testing of contract bindings.
// Simulated backend implements the following interfaces:
// ChainReader, ChainStateReader, ContractBackend, ContractCaller, ContractFilterer, ContractTransactor,
// DeployBackend, GasEstimator, GasPricer, LogFilterer, PendingContractCaller, TransactionReader, and TransactionSender
type SimulatedBackend struct {
	database   ethdb.Database   // In memory database to store our testing data
	blockchain *core.BlockChain // Ethereum blockchain to handle the consensus

	mu              sync.Mutex
	pendingBlock    *types.Block   // Currently pending block that will be imported on request
	pendingState    *state.StateDB // Currently pending state that will be the active on request
	pendingReceipts types.Receipts // Currently receipts for the pending block

	events       *filters.EventSystem  // for filtering log events live
	filterSystem *filters.FilterSystem // for filtering database logs

	config *params.ChainConfig
}

// NewSimulatedBackendWithDatabase creates a new binding backend based on the given database
// and uses a simulated blockchain for testing purposes.
// A simulated backend always uses chainID 1337.
func NewSimulatedBackendWithDatabase(database ethdb.Database, alloc core.GenesisAlloc, gasLimit uint64) *SimulatedBackend {
	genesis := core.Genesis{
		Config:   params.AllEthashProtocolChanges,
		GasLimit: gasLimit,
		Alloc:    alloc,
	}
	blockchain, _ := core.NewBlockChain(database, nil, &genesis, nil, ethash.NewFaker(), vm.Config{}, nil, nil)

	backend := &SimulatedBackend{
		database:   database,
		blockchain: blockchain,
		config:     genesis.Config,
	}

	filterBackend := &filterBackend{database, blockchain, backend}
	backend.filterSystem = filters.NewFilterSystem(filterBackend, filters.Config{})
	backend.events = filters.NewEventSystem(backend.filterSystem, false)

	header := backend.blockchain.CurrentBlock()
	block := backend.blockchain.GetBlock(header.Hash(), header.Number.Uint64())

	backend.rollback(block)
	return backend
}

// NewSimulatedBackend creates a new binding backend using a simulated blockchain
// for testing purposes.
// A simulated backend always uses chainID 1337.
func NewSimulatedBackend(alloc core.GenesisAlloc, gasLimit uint64) *SimulatedBackend {
	return NewSimulatedBackendWithDatabase(rawdb.NewMemoryDatabase(), alloc, gasLimit)
}

// Close terminates the underlying blockchain's update loop.
func (b *SimulatedBackend) Close() error {
	b.blockchain.Stop()
	return nil
}

// Commit imports all the pending transactions as a single block and starts a
// fresh new state.
func (b *SimulatedBackend) Commit() common.Hash {
	b.mu.Lock()
	defer b.mu.Unlock()

	if _, err := b.blockchain.InsertChain([]*types.Block{b.pendingBlock}); err != nil {
		panic(err) // This cannot happen unless the simulator is wrong, fail in that case
	}
	blockHash := b.pendingBlock.Hash()

	// Using the last inserted block here makes it possible to build on a side
	// chain after a fork.
	b.rollback(b.pendingBlock)

	return blockHash
}

// Rollback aborts all pending transactions, reverting to the last committed state.
func (b *SimulatedBackend) Rollback() {
	b.mu.Lock()
	defer b.mu.Unlock()

	header := b.blockchain.CurrentBlock()
	block := b.blockchain.GetBlock(header.Hash(), header.Number.Uint64())

	b.rollback(block)
}

func (b *SimulatedBackend) rollback(parent *types.Block) {
	blocks, _ := core.GenerateChain(b.config, parent, ethash.NewFaker(), b.database, 1, func(int, *core.BlockGen) {})

	b.pendingBlock = blocks[0]
	b.pendingState, _ = state.New(b.pendingBlock.Root(), b.blockchain.StateCache(), nil)
}

// Fork creates a side-chain that can be used to simulate reorgs.
//
// This function should be called with the ancestor block where the new side
// chain should be started. Transactions (old and new) can then be applied on
// top and Commit-ed.
//
// Note, the side-chain will only become canonical (and trigger the events) when
// it becomes longer. Until then CallContract will still operate on the current
// canonical chain.
//
// There is a % chance that the side chain becomes canonical at the same length
// to simulate live network behavior.
func (b *SimulatedBackend) Fork(ctx context.Context, parent common.Hash) error {
	b.mu.Lock()
	defer b.mu.Unlock()

	if len(b.pendingBlock.Transactions()) != 0 {
		return errors.New("pending block dirty")
	}
	block, err := b.blockByHash(ctx, parent)
	if err != nil {
		return err
	}
	b.rollback(block)
	return nil
}

// stateByBlockNumber retrieves a state by a given blocknumber.
func (b *SimulatedBackend) stateByBlockNumber(ctx context.Context, blockNumber *big.Int) (vm.StateDB, error) {
	if blockNumber == nil || blockNumber.Cmp(b.blockchain.CurrentBlock().Number) == 0 {
		return b.blockchain.State()
	}
	block, err := b.blockByNumber(ctx, blockNumber)
	if err != nil {
		return nil, err
	}
	return b.blockchain.StateAt(block.Root())
}

// CodeAt returns the code associated with a certain account in the blockchain.
func (b *SimulatedBackend) CodeAt(ctx context.Context, contract common.Address, blockNumber *big.Int) ([]byte, error) {
	b.mu.Lock()
	defer b.mu.Unlock()

	stateDB, err := b.stateByBlockNumber(ctx, blockNumber)
	if err != nil {
		return nil, err
	}
	return stateDB.GetCode(contract), nil
}

// CodeAtHash returns the code associated with a certain account in the blockchain.
func (b *SimulatedBackend) CodeAtHash(ctx context.Context, contract common.Address, blockHash common.Hash) ([]byte, error) {
	b.mu.Lock()
	defer b.mu.Unlock()

	header, err := b.headerByHash(blockHash)
	if err != nil {
		return nil, err
	}

	stateDB, err := b.blockchain.StateAt(header.Root)
	if err != nil {
		return nil, err
	}

	return stateDB.GetCode(contract), nil
}

// BalanceAt returns the wei balance of a certain account in the blockchain.
func (b *SimulatedBackend) BalanceAt(ctx context.Context, contract common.Address, blockNumber *big.Int) (*big.Int, error) {
	b.mu.Lock()
	defer b.mu.Unlock()

	stateDB, err := b.stateByBlockNumber(ctx, blockNumber)
	if err != nil {
		return nil, err
	}
	return stateDB.GetBalance(contract), nil
}

// NonceAt returns the nonce of a certain account in the blockchain.
func (b *SimulatedBackend) NonceAt(ctx context.Context, contract common.Address, blockNumber *big.Int) (uint64, error) {
	b.mu.Lock()
	defer b.mu.Unlock()

	stateDB, err := b.stateByBlockNumber(ctx, blockNumber)
	if err != nil {
		return 0, err
	}
	return stateDB.GetNonce(contract), nil
}

// StorageAt returns the value of key in the storage of an account in the blockchain.
func (b *SimulatedBackend) StorageAt(ctx context.Context, contract common.Address, key common.Hash, blockNumber *big.Int) ([]byte, error) {
	b.mu.Lock()
	defer b.mu.Unlock()

	stateDB, err := b.stateByBlockNumber(ctx, blockNumber)
	if err != nil {
		return nil, err
	}
	val := stateDB.GetState(contract, key)
	return val[:], nil
}

// TransactionReceipt returns the receipt of a transaction.
func (b *SimulatedBackend) TransactionReceipt(ctx context.Context, txHash common.Hash) (*types.Receipt, error) {
	b.mu.Lock()
	defer b.mu.Unlock()

	receipt, _, _, _ := rawdb.ReadReceipt(b.database, txHash, b.config)
	if receipt == nil {
		return nil, ethereum.NotFound
	}
	return receipt, nil
}

// TransactionByHash checks the pool of pending transactions in addition to the
// blockchain. The isPending return value indicates whether the transaction has been
// mined yet. Note that the transaction may not be part of the canonical chain even if
// it's not pending.
func (b *SimulatedBackend) TransactionByHash(ctx context.Context, txHash common.Hash) (*types.Transaction, bool, error) {
	b.mu.Lock()
	defer b.mu.Unlock()

	tx := b.pendingBlock.Transaction(txHash)
	if tx != nil {
		return tx, true, nil
	}
	tx, _, _, _ = rawdb.ReadTransaction(b.database, txHash)
	if tx != nil {
		return tx, false, nil
	}
	return nil, false, ethereum.NotFound
}

// BlockByHash retrieves a block based on the block hash.
func (b *SimulatedBackend) BlockByHash(ctx context.Context, hash common.Hash) (*types.Block, error) {
	b.mu.Lock()
	defer b.mu.Unlock()

	return b.blockByHash(ctx, hash)
}

// blockByHash retrieves a block based on the block hash without Locking.
func (b *SimulatedBackend) blockByHash(ctx context.Context, hash common.Hash) (*types.Block, error) {
	if hash == b.pendingBlock.Hash() {
		return b.pendingBlock, nil
	}

	block := b.blockchain.GetBlockByHash(hash)
	if block != nil {
		return block, nil
	}

	return nil, errBlockDoesNotExist
}

// BlockByNumber retrieves a block from the database by number, caching it
// (associated with its hash) if found.
func (b *SimulatedBackend) BlockByNumber(ctx context.Context, number *big.Int) (*types.Block, error) {
	b.mu.Lock()
	defer b.mu.Unlock()

	return b.blockByNumber(ctx, number)
}

// blockByNumber retrieves a block from the database by number, caching it
// (associated with its hash) if found without Lock.
func (b *SimulatedBackend) blockByNumber(ctx context.Context, number *big.Int) (*types.Block, error) {
	if number == nil || number.Cmp(b.pendingBlock.Number()) == 0 {
		return b.blockByHash(ctx, b.blockchain.CurrentBlock().Hash())
	}

	block := b.blockchain.GetBlockByNumber(uint64(number.Int64()))
	if block == nil {
		return nil, errBlockDoesNotExist
	}

	return block, nil
}

// HeaderByHash returns a block header from the current canonical chain.
func (b *SimulatedBackend) HeaderByHash(ctx context.Context, hash common.Hash) (*types.Header, error) {
	b.mu.Lock()
	defer b.mu.Unlock()
	return b.headerByHash(hash)
}

// headerByHash retrieves a header from the database by hash without Lock.
func (b *SimulatedBackend) headerByHash(hash common.Hash) (*types.Header, error) {
	if hash == b.pendingBlock.Hash() {
		return b.pendingBlock.Header(), nil
	}

	header := b.blockchain.GetHeaderByHash(hash)
	if header == nil {
		return nil, errBlockDoesNotExist
	}

	return header, nil
}

// HeaderByNumber returns a block header from the current canonical chain. If number is
// nil, the latest known header is returned.
func (b *SimulatedBackend) HeaderByNumber(ctx context.Context, block *big.Int) (*types.Header, error) {
	b.mu.Lock()
	defer b.mu.Unlock()

	if block == nil || block.Cmp(b.pendingBlock.Number()) == 0 {
		return b.blockchain.CurrentHeader(), nil
	}

	return b.blockchain.GetHeaderByNumber(uint64(block.Int64())), nil
}

// TransactionCount returns the number of transactions in a given block.
func (b *SimulatedBackend) TransactionCount(ctx context.Context, blockHash common.Hash) (uint, error) {
	b.mu.Lock()
	defer b.mu.Unlock()

	if blockHash == b.pendingBlock.Hash() {
		return uint(b.pendingBlock.Transactions().Len()), nil
	}

	block := b.blockchain.GetBlockByHash(blockHash)
	if block == nil {
		return uint(0), errBlockDoesNotExist
	}

	return uint(block.Transactions().Len()), nil
}

// TransactionInBlock returns the transaction for a specific block at a specific index.
func (b *SimulatedBackend) TransactionInBlock(ctx context.Context, blockHash common.Hash, index uint) (*types.Transaction, error) {
	b.mu.Lock()
	defer b.mu.Unlock()

	if blockHash == b.pendingBlock.Hash() {
		transactions := b.pendingBlock.Transactions()
		if uint(len(transactions)) < index+1 {
			return nil, errTransactionDoesNotExist
		}

		return transactions[index], nil
	}

	block := b.blockchain.GetBlockByHash(blockHash)
	if block == nil {
		return nil, errBlockDoesNotExist
	}

	transactions := block.Transactions()
	if uint(len(transactions)) < index+1 {
		return nil, errTransactionDoesNotExist
	}

	return transactions[index], nil
}

// PendingCodeAt returns the code associated with an account in the pending state.
func (b *SimulatedBackend) PendingCodeAt(ctx context.Context, contract common.Address) ([]byte, error) {
	b.mu.Lock()
	defer b.mu.Unlock()

	return b.pendingState.GetCode(contract), nil
}

func newRevertError(result *core.ExecutionResult) *revertError {
	reason, errUnpack := abi.UnpackRevert(result.Revert())
	err := errors.New("execution reverted")
	if errUnpack == nil {
		err = fmt.Errorf("execution reverted: %v", reason)
	}
	return &revertError{
		error:  err,
		reason: hexutil.Encode(result.Revert()),
	}
}

// revertError is an API error that encompasses an EVM revert with JSON error
// code and a binary data blob.
type revertError struct {
	error
	reason string // revert reason hex encoded
}

// ErrorCode returns the JSON error code for a revert.
// See: https://github.com/ethereum/wiki/wiki/JSON-RPC-Error-Codes-Improvement-Proposal
func (e *revertError) ErrorCode() int {
	return 3
}

// ErrorData returns the hex encoded revert reason.
func (e *revertError) ErrorData() interface{} {
	return e.reason
}

// CallContract executes a contract call.
func (b *SimulatedBackend) CallContract(ctx context.Context, call ethereum.CallMsg, blockNumber *big.Int) ([]byte, error) {
	b.mu.Lock()
	defer b.mu.Unlock()

	if blockNumber != nil && blockNumber.Cmp(b.blockchain.CurrentBlock().Number) != 0 {
		return nil, errBlockNumberUnsupported
	}
	return b.callContractAtHead(ctx, call)
}

// CallContractAtHash executes a contract call on a specific block hash.
func (b *SimulatedBackend) CallContractAtHash(ctx context.Context, call ethereum.CallMsg, blockHash common.Hash) ([]byte, error) {
	b.mu.Lock()
	defer b.mu.Unlock()

	if blockHash != b.blockchain.CurrentBlock().Hash() {
		return nil, errBlockHashUnsupported
	}
	return b.callContractAtHead(ctx, call)
}

// callContractAtHead executes a contract call against the latest block state.
func (b *SimulatedBackend) callContractAtHead(ctx context.Context, call ethereum.CallMsg) ([]byte, error) {
	stateDB, err := b.blockchain.State()
	if err != nil {
		return nil, err
	}
	res, err := b.callContract(ctx, call, b.blockchain.CurrentBlock(), stateDB)
	if err != nil {
		return nil, err
	}
	// If the result contains a revert reason, try to unpack and return it.
	if len(res.Revert()) > 0 {
		return nil, newRevertError(res)
	}
	return res.Return(), res.Err
}

// PendingCallContract executes a contract call on the pending state.
func (b *SimulatedBackend) PendingCallContract(ctx context.Context, call ethereum.CallMsg) ([]byte, error) {
	b.mu.Lock()
	defer b.mu.Unlock()
	defer b.pendingState.RevertToSnapshot(b.pendingState.Snapshot())

	res, err := b.callContract(ctx, call, b.pendingBlock.Header(), b.pendingState)
	if err != nil {
		return nil, err
	}
	// If the result contains a revert reason, try to unpack and return it.
	if len(res.Revert()) > 0 {
		return nil, newRevertError(res)
	}
	return res.Return(), res.Err
}

// PendingNonceAt implements PendingStateReader.PendingNonceAt, retrieving
// the nonce currently pending for the account.
func (b *SimulatedBackend) PendingNonceAt(ctx context.Context, account common.Address) (uint64, error) {
	b.mu.Lock()
	defer b.mu.Unlock()

	return b.pendingState.GetOrNewStateObject(account).Nonce(), nil
}

// SuggestGasPrice implements ContractTransactor.SuggestGasPrice. Since the simulated
// chain doesn't have miners, we just return a gas price of 1 for any call.
func (b *SimulatedBackend) SuggestGasPrice(ctx context.Context) (*big.Int, error) {
	b.mu.Lock()
	defer b.mu.Unlock()

	if b.pendingBlock.Header().BaseFee != nil {
		return b.pendingBlock.Header().BaseFee, nil
	}
	return big.NewInt(1), nil
}

// SuggestGasTipCap implements ContractTransactor.SuggestGasTipCap. Since the simulated
// chain doesn't have miners, we just return a gas tip of 1 for any call.
func (b *SimulatedBackend) SuggestGasTipCap(ctx context.Context) (*big.Int, error) {
	return big.NewInt(1), nil
}

// EstimateGas executes the requested code against the currently pending block/state and
// returns the used amount of gas.
func (b *SimulatedBackend) EstimateGas(ctx context.Context, call ethereum.CallMsg) (uint64, error) {
	b.mu.Lock()
	defer b.mu.Unlock()

	// Determine the lowest and highest possible gas limits to binary search in between
	var (
		lo  uint64 = params.TxGas - 1
		hi  uint64
		cap uint64
	)
	if call.Gas >= params.TxGas {
		hi = call.Gas
	} else {
		hi = b.pendingBlock.GasLimit()
	}
	// Normalize the max fee per gas the call is willing to spend.
	var feeCap *big.Int
	if call.GasPrice != nil && (call.GasFeeCap != nil || call.GasTipCap != nil) {
		return 0, errors.New("both gasPrice and (maxFeePerGas or maxPriorityFeePerGas) specified")
	} else if call.GasPrice != nil {
		feeCap = call.GasPrice
	} else if call.GasFeeCap != nil {
		feeCap = call.GasFeeCap
	} else {
		feeCap = common.Big0
	}
	// Recap the highest gas allowance with account's balance.
	if feeCap.BitLen() != 0 {
		balance := b.pendingState.GetBalance(call.From) // from can't be nil
		available := new(big.Int).Set(balance)
		if call.Value != nil {
			if call.Value.Cmp(available) >= 0 {
				return 0, core.ErrInsufficientFundsForTransfer
			}
			available.Sub(available, call.Value)
		}
		allowance := new(big.Int).Div(available, feeCap)
		if allowance.IsUint64() && hi > allowance.Uint64() {
			transfer := call.Value
			if transfer == nil {
				transfer = new(big.Int)
			}
			log.Warn("Gas estimation capped by limited funds", "original", hi, "balance", balance,
				"sent", transfer, "feecap", feeCap, "fundable", allowance)
			hi = allowance.Uint64()
		}
	}
	cap = hi

	// Create a helper to check if a gas allowance results in an executable transaction
	executable := func(gas uint64) (bool, *core.ExecutionResult, error) {
		call.Gas = gas

		snapshot := b.pendingState.Snapshot()
		res, err := b.callContract(ctx, call, b.pendingBlock.Header(), b.pendingState)
		b.pendingState.RevertToSnapshot(snapshot)

		if err != nil {
			if errors.Is(err, core.ErrIntrinsicGas) {
				return true, nil, nil // Special case, raise gas limit
			}
			return true, nil, err // Bail out
		}
		return res.Failed(), res, nil
	}
	// Execute the binary search and hone in on an executable gas limit
	for lo+1 < hi {
		mid := (hi + lo) / 2
		failed, _, err := executable(mid)

		// If the error is not nil(consensus error), it means the provided message
		// call or transaction will never be accepted no matter how much gas it is
		// assigned. Return the error directly, don't struggle any more
		if err != nil {
			return 0, err
		}
		if failed {
			lo = mid
		} else {
			hi = mid
		}
	}
	// Reject the transaction as invalid if it still fails at the highest allowance
	if hi == cap {
		failed, result, err := executable(hi)
		if err != nil {
			return 0, err
		}
		if failed {
			if result != nil && !errors.Is(result.Err, vm.ErrOutOfGas) {
				if len(result.Revert()) > 0 {
					return 0, newRevertError(result)
				}
				return 0, result.Err
			}
			// Otherwise, the specified gas cap is too low
			return 0, fmt.Errorf("gas required exceeds allowance (%d)", cap)
		}
	}
	return hi, nil
}

// callContract implements common code between normal and pending contract calls.
// state is modified during execution, make sure to copy it if necessary.
func (b *SimulatedBackend) callContract(ctx context.Context, call ethereum.CallMsg, header *types.Header, stateDB vm.StateDB) (*core.ExecutionResult, error) {
	// Gas prices post 1559 need to be initialized
	if call.GasPrice != nil && (call.GasFeeCap != nil || call.GasTipCap != nil) {
		return nil, errors.New("both gasPrice and (maxFeePerGas or maxPriorityFeePerGas) specified")
	}
	if !b.blockchain.Config().IsLondon(header.Number) {
		// If there's no basefee, then it must be a non-1559 execution
		if call.GasPrice == nil {
			call.GasPrice = new(big.Int)
		}
		call.GasFeeCap, call.GasTipCap = call.GasPrice, call.GasPrice
	} else {
		// A basefee is provided, necessitating 1559-type execution
		if call.GasPrice != nil {
			// User specified the legacy gas field, convert to 1559 gas typing
			call.GasFeeCap, call.GasTipCap = call.GasPrice, call.GasPrice
		} else {
			// User specified 1559 gas fields (or none), use those
			if call.GasFeeCap == nil {
				call.GasFeeCap = new(big.Int)
			}
			if call.GasTipCap == nil {
				call.GasTipCap = new(big.Int)
			}
			// Backfill the legacy gasPrice for EVM execution, unless we're all zeroes
			call.GasPrice = new(big.Int)
			if call.GasFeeCap.BitLen() > 0 || call.GasTipCap.BitLen() > 0 {
				call.GasPrice = math.BigMin(new(big.Int).Add(call.GasTipCap, header.BaseFee), call.GasFeeCap)
			}
		}
	}
	// Ensure message is initialized properly.
	if call.Gas == 0 {
		call.Gas = 10 * header.GasLimit
	}
	if call.Value == nil {
		call.Value = new(big.Int)
	}

	// Set infinite balance to the fake caller account.
<<<<<<< HEAD
	from := stateDB.(*state.StateDB).GetOrNewStateObject(call.From)
	from.SetBalance(math.MaxBig256)
=======
	from := stateDB.GetOrNewStateObject(call.From)
	from.SetBalance(math.MaxBig256, state.BalanceChangeUnspecified)
>>>>>>> 7f8926e7

	// Execute the call.
	msg := &core.Message{
		From:              call.From,
		To:                call.To,
		Value:             call.Value,
		GasLimit:          call.Gas,
		GasPrice:          call.GasPrice,
		GasFeeCap:         call.GasFeeCap,
		GasTipCap:         call.GasTipCap,
		Data:              call.Data,
		AccessList:        call.AccessList,
		SkipAccountChecks: true,
	}

	// Create a new environment which holds all relevant information
	// about the transaction and calling mechanisms.
	txContext := core.NewEVMTxContext(msg)
	evmContext := core.NewEVMBlockContext(header, b.blockchain, nil)
	vmEnv := vm.NewEVM(evmContext, txContext, stateDB, b.config, vm.Config{NoBaseFee: true})
	gasPool := new(core.GasPool).AddGas(math.MaxUint64)

	return core.ApplyMessage(vmEnv, msg, gasPool)
}

// SendTransaction updates the pending block to include the given transaction.
func (b *SimulatedBackend) SendTransaction(ctx context.Context, tx *types.Transaction) error {
	b.mu.Lock()
	defer b.mu.Unlock()

	// Get the last block
	block, err := b.blockByHash(ctx, b.pendingBlock.ParentHash())
	if err != nil {
		return errors.New("could not fetch parent")
	}
	// Check transaction validity
	signer := types.MakeSigner(b.blockchain.Config(), block.Number(), block.Time())
	sender, err := types.Sender(signer, tx)
	if err != nil {
		return fmt.Errorf("invalid transaction: %v", err)
	}
	nonce := b.pendingState.GetNonce(sender)
	if tx.Nonce() != nonce {
		return fmt.Errorf("invalid transaction nonce: got %d, want %d", tx.Nonce(), nonce)
	}
	// Include tx in chain
	blocks, receipts := core.GenerateChain(b.config, block, ethash.NewFaker(), b.database, 1, func(number int, block *core.BlockGen) {
		for _, tx := range b.pendingBlock.Transactions() {
			block.AddTxWithChain(b.blockchain, tx)
		}
		block.AddTxWithChain(b.blockchain, tx)
	})
	stateDB, err := b.blockchain.State()
	if err != nil {
		return err
	}
	b.pendingBlock = blocks[0]
	b.pendingState, _ = state.New(b.pendingBlock.Root(), stateDB.(*state.StateDB).Database(), nil)
	b.pendingReceipts = receipts[0]
	return nil
}

// FilterLogs executes a log filter operation, blocking during execution and
// returning all the results in one batch.
//
// TODO(karalabe): Deprecate when the subscription one can return past data too.
func (b *SimulatedBackend) FilterLogs(ctx context.Context, query ethereum.FilterQuery) ([]types.Log, error) {
	var filter *filters.Filter
	if query.BlockHash != nil {
		// Block filter requested, construct a single-shot filter
		filter = b.filterSystem.NewBlockFilter(*query.BlockHash, query.Addresses, query.Topics)
	} else {
		// Initialize unset filter boundaries to run from genesis to chain head
		from := int64(0)
		if query.FromBlock != nil {
			from = query.FromBlock.Int64()
		}
		to := int64(-1)
		if query.ToBlock != nil {
			to = query.ToBlock.Int64()
		}
		// Construct the range filter
		filter = b.filterSystem.NewRangeFilter(from, to, query.Addresses, query.Topics)
	}
	// Run the filter and return all the logs
	logs, err := filter.Logs(ctx)
	if err != nil {
		return nil, err
	}
	res := make([]types.Log, len(logs))
	for i, nLog := range logs {
		res[i] = *nLog
	}
	return res, nil
}

// SubscribeFilterLogs creates a background log filtering operation, returning a
// subscription immediately, which can be used to stream the found events.
func (b *SimulatedBackend) SubscribeFilterLogs(ctx context.Context, query ethereum.FilterQuery, ch chan<- types.Log) (ethereum.Subscription, error) {
	// Subscribe to contract events
	sink := make(chan []*types.Log)

	sub, err := b.events.SubscribeLogs(query, sink)
	if err != nil {
		return nil, err
	}
	// Since we're getting logs in batches, we need to flatten them into a plain stream
	return event.NewSubscription(func(quit <-chan struct{}) error {
		defer sub.Unsubscribe()
		for {
			select {
			case logs := <-sink:
				for _, nlog := range logs {
					select {
					case ch <- *nlog:
					case err := <-sub.Err():
						return err
					case <-quit:
						return nil
					}
				}
			case err := <-sub.Err():
				return err
			case <-quit:
				return nil
			}
		}
	}), nil
}

// SubscribeNewHead returns an event subscription for a new header.
func (b *SimulatedBackend) SubscribeNewHead(ctx context.Context, ch chan<- *types.Header) (ethereum.Subscription, error) {
	// subscribe to a new head
	sink := make(chan *types.Header)
	sub := b.events.SubscribeNewHeads(sink)

	return event.NewSubscription(func(quit <-chan struct{}) error {
		defer sub.Unsubscribe()
		for {
			select {
			case head := <-sink:
				select {
				case ch <- head:
				case err := <-sub.Err():
					return err
				case <-quit:
					return nil
				}
			case err := <-sub.Err():
				return err
			case <-quit:
				return nil
			}
		}
	}), nil
}

// AdjustTime adds a time shift to the simulated clock.
// It can only be called on empty blocks.
func (b *SimulatedBackend) AdjustTime(adjustment time.Duration) error {
	b.mu.Lock()
	defer b.mu.Unlock()

	if len(b.pendingBlock.Transactions()) != 0 {
		return errors.New("could not adjust time on non-empty block")
	}
	// Get the last block
	block := b.blockchain.GetBlockByHash(b.pendingBlock.ParentHash())
	if block == nil {
		return errors.New("could not find parent")
	}

	blocks, _ := core.GenerateChain(b.config, block, ethash.NewFaker(), b.database, 1, func(number int, block *core.BlockGen) {
		block.OffsetTime(int64(adjustment.Seconds()))
	})
	stateDB, err := b.blockchain.State()
	if err != nil {
		return err
	}
	b.pendingBlock = blocks[0]
	b.pendingState, _ = state.New(b.pendingBlock.Root(), stateDB.(*state.StateDB).Database(), nil)
	return nil
}

// Blockchain returns the underlying blockchain.
func (b *SimulatedBackend) Blockchain() *core.BlockChain {
	return b.blockchain
}

// filterBackend implements filters.Backend to support filtering for logs without
// taking bloom-bits acceleration structures into account.
type filterBackend struct {
	db      ethdb.Database
	bc      *core.BlockChain
	backend *SimulatedBackend
}

func (fb *filterBackend) ChainDb() ethdb.Database { return fb.db }

func (fb *filterBackend) EventMux() *event.TypeMux { panic("not supported") }

func (fb *filterBackend) HeaderByNumber(ctx context.Context, number rpc.BlockNumber) (*types.Header, error) {
	switch number {
	case rpc.PendingBlockNumber:
		if block := fb.backend.pendingBlock; block != nil {
			return block.Header(), nil
		}
		return nil, nil
	case rpc.LatestBlockNumber:
		return fb.bc.CurrentHeader(), nil
	case rpc.FinalizedBlockNumber:
		return fb.bc.CurrentFinalBlock(), nil
	case rpc.SafeBlockNumber:
		return fb.bc.CurrentSafeBlock(), nil
	default:
		return fb.bc.GetHeaderByNumber(uint64(number.Int64())), nil
	}
}

func (fb *filterBackend) HeaderByHash(ctx context.Context, hash common.Hash) (*types.Header, error) {
	return fb.bc.GetHeaderByHash(hash), nil
}

func (fb *filterBackend) GetBody(ctx context.Context, hash common.Hash, number rpc.BlockNumber) (*types.Body, error) {
	if body := fb.bc.GetBody(hash); body != nil {
		return body, nil
	}
	return nil, errors.New("block body not found")
}

func (fb *filterBackend) PendingBlockAndReceipts() (*types.Block, types.Receipts) {
	return fb.backend.pendingBlock, fb.backend.pendingReceipts
}

func (fb *filterBackend) GetReceipts(ctx context.Context, hash common.Hash) (types.Receipts, error) {
	number := rawdb.ReadHeaderNumber(fb.db, hash)
	if number == nil {
		return nil, nil
	}
	header := rawdb.ReadHeader(fb.db, hash, *number)
	if header == nil {
		return nil, nil
	}
	return rawdb.ReadReceipts(fb.db, hash, *number, header.Time, fb.bc.Config()), nil
}

func (fb *filterBackend) GetLogs(ctx context.Context, hash common.Hash, number uint64) ([][]*types.Log, error) {
	logs := rawdb.ReadLogs(fb.db, hash, number)
	return logs, nil
}

func (fb *filterBackend) SubscribeNewTxsEvent(ch chan<- core.NewTxsEvent) event.Subscription {
	return nullSubscription()
}

func (fb *filterBackend) SubscribeChainEvent(ch chan<- core.ChainEvent) event.Subscription {
	return fb.bc.SubscribeChainEvent(ch)
}

func (fb *filterBackend) SubscribeRemovedLogsEvent(ch chan<- core.RemovedLogsEvent) event.Subscription {
	return fb.bc.SubscribeRemovedLogsEvent(ch)
}

func (fb *filterBackend) SubscribeLogsEvent(ch chan<- []*types.Log) event.Subscription {
	return fb.bc.SubscribeLogsEvent(ch)
}

func (fb *filterBackend) SubscribePendingLogsEvent(ch chan<- []*types.Log) event.Subscription {
	return nullSubscription()
}

func (fb *filterBackend) BloomStatus() (uint64, uint64) { return 4096, 0 }

func (fb *filterBackend) ServiceFilter(ctx context.Context, ms *bloombits.MatcherSession) {
	panic("not supported")
}

func (fb *filterBackend) ChainConfig() *params.ChainConfig {
	panic("not supported")
}

func (fb *filterBackend) CurrentHeader() *types.Header {
	panic("not supported")
}

func nullSubscription() event.Subscription {
	return event.NewSubscription(func(quit <-chan struct{}) error {
		<-quit
		return nil
	})
}<|MERGE_RESOLUTION|>--- conflicted
+++ resolved
@@ -680,13 +680,8 @@
 	}
 
 	// Set infinite balance to the fake caller account.
-<<<<<<< HEAD
 	from := stateDB.(*state.StateDB).GetOrNewStateObject(call.From)
-	from.SetBalance(math.MaxBig256)
-=======
-	from := stateDB.GetOrNewStateObject(call.From)
 	from.SetBalance(math.MaxBig256, state.BalanceChangeUnspecified)
->>>>>>> 7f8926e7
 
 	// Execute the call.
 	msg := &core.Message{
