--- conflicted
+++ resolved
@@ -257,49 +257,17 @@
 }
 
 // CaptureStart implements the Tracer interface to initialize the tracing operation.
-<<<<<<< HEAD
-func (t *jsTracer) CaptureStart(env *vm.EVM, from common.Address, to common.Address, create bool, input []byte, gas uint64, value *big.Int) {
-=======
 func (t *jsTracer) CaptureStart(from common.Address, to common.Address, create bool, input []byte, gas uint64, value *big.Int) {
->>>>>>> 7f8926e7
 	cancel := func(err error) {
 		t.err = err
 		t.env.Cancel()
 	}
-<<<<<<< HEAD
-	t.env = env
-	db := &dbObj{db: env.StateDB, vm: t.vm, toBig: t.toBig, toBuf: t.toBuf, fromBuf: t.fromBuf}
-	t.dbValue = db.setupObject()
-=======
->>>>>>> 7f8926e7
 	if create {
 		t.ctx["type"] = t.vm.ToValue("CREATE")
 	} else {
 		t.ctx["type"] = t.vm.ToValue("CALL")
 	}
 	fromVal, err := t.toBuf(t.vm, from.Bytes())
-<<<<<<< HEAD
-	if err != nil {
-		cancel(err)
-		return
-	}
-	t.ctx["from"] = fromVal
-	toVal, err := t.toBuf(t.vm, to.Bytes())
-	if err != nil {
-		cancel(err)
-		return
-	}
-	t.ctx["to"] = toVal
-	inputVal, err := t.toBuf(t.vm, input)
-	if err != nil {
-		cancel(err)
-		return
-	}
-	t.ctx["input"] = inputVal
-	t.ctx["gas"] = t.vm.ToValue(t.gasLimit)
-	gasPriceBig, err := t.toBig(t.vm, env.TxContext.GasPrice.String())
-=======
->>>>>>> 7f8926e7
 	if err != nil {
 		cancel(err)
 		return
@@ -363,11 +331,7 @@
 }
 
 // CaptureEnd is called after the call finishes to finalize the tracing.
-<<<<<<< HEAD
-func (t *jsTracer) CaptureEnd(output []byte, gasUsed uint64, err error) {
-=======
 func (t *jsTracer) CaptureEnd(output []byte, gasUsed uint64, err error, reverted bool) {
->>>>>>> 7f8926e7
 	if err != nil {
 		t.ctx["error"] = t.vm.ToValue(err.Error())
 	}
